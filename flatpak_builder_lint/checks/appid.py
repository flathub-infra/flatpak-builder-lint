import os

from . import Check


class AppIDCheck(Check):
    type = "manifest"

    def check(self, manifest: dict) -> None:
        appid = manifest.get("id")
        if not appid:
            self.errors.add("appid-not-defined")
            return

        if filename := manifest.get("x-manifest-filename"):
            (manifest_basename, _) = os.path.splitext(filename)
            manifest_basename = os.path.basename(manifest_basename)

            if appid != manifest_basename:
                self.errors.add("appid-filename-mismatch")

        split = appid.split(".")
        if split[-1] == "desktop":
            self.errors.add("appid-ends-with-lowercase-desktop")

<<<<<<< HEAD
        if split[1].lower() in ("github", "gitlab"):
            if split[0].lower() != "io":
                self.warnings.add("appid-uses-code-hosting-domain")
=======
        domain = split[1].lower()
        tld = split[0].lower()
        if domain in ("github", "gitlab", "codeberg"):
            if tld != "io" and domain in ("github", "gitlab"):
                self.warnings.append("appid-uses-code-hosting-domain")
            # Codeberg: https://codeberg.page/
            if tld != "page" and domain == "codeberg":
                self.warnings.append("appid-uses-code-hosting-domain")
>>>>>>> 513f751b
            if len(split) < 4:
                self.errors.add("appid-code-hosting-too-few-components")<|MERGE_RESOLUTION|>--- conflicted
+++ resolved
@@ -23,19 +23,13 @@
         if split[-1] == "desktop":
             self.errors.add("appid-ends-with-lowercase-desktop")
 
-<<<<<<< HEAD
-        if split[1].lower() in ("github", "gitlab"):
-            if split[0].lower() != "io":
-                self.warnings.add("appid-uses-code-hosting-domain")
-=======
         domain = split[1].lower()
         tld = split[0].lower()
         if domain in ("github", "gitlab", "codeberg"):
             if tld != "io" and domain in ("github", "gitlab"):
-                self.warnings.append("appid-uses-code-hosting-domain")
+                self.warnings.add("appid-uses-code-hosting-domain")
             # Codeberg: https://codeberg.page/
             if tld != "page" and domain == "codeberg":
-                self.warnings.append("appid-uses-code-hosting-domain")
->>>>>>> 513f751b
+                self.warnings.add("appid-uses-code-hosting-domain")
             if len(split) < 4:
                 self.errors.add("appid-code-hosting-too-few-components")