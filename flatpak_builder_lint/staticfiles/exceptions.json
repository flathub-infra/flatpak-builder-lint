{
    "io.github.nikelaz.CTLDash": {
        "finish-args-systemd1-talk-name": "Needed to list, and control (start, stop, restart, enable, disable) systemd user services.",
        "finish-args-systemd1-system-talk-name": "Needed to list and control (start, stop, restart, enable, disable) systemd system services.",
        "finish-args-flatpak-spawn-access": "Needed to execute host commands (systemctl enable/disable via pkexec, and journalctl for service logs), as these operations require escaping the sandbox to interact with the host's systemd."
    },
    "org.vassalengine.vassal": {
        "finish-args-home-filesystem-access": "Needed to browse external game module files and saved games folders"
    },
    "app.twintaillauncher.ttl": {
        "finish-args-desktopfile-filesystem-access": "Application can create .desktop file shortcuts for games... literally can not write those files without access to the folder",
        "finish-args-flatpak-appdata-folder-access": "Application can write Steam shortcuts to its shortcuts.vdf file and it needs this to access flatpak Steam"
    },
    "page.codeberg.cozyowl.OpaqueFiles": {
        "finish-args-host-filesystem-access": "Needed to encrypt, decrypt or check files in HOME and on mounted filesystems (USB, Network, ...)"
    },
    "io.github.N3kosempai.klia-store": {
        "finish-args-flatpak-spawn-access": "Klia Store is a Flatpak application manager that needs to execute flatpak commands on the host system using flatpak-spawn to install, update, and manage other Flatpak applications.",
        "finish-args-flatpak-system-talk-name": "Required to communicate with the Flatpak system service (org.freedesktop.Flatpak) to manage both user and system-level Flatpak installations.",
        "finish-args-flatpak-system-folder-access": "Read-only access to /var/lib/flatpak is required to list and display information about system-installed Flatpak applications.",
        "finish-args-unnecessary-xdg-data-flatpak-ro-access": "Read-only access to XDG_DATA_HOME/flatpak is required to list and display information about user-installed Flatpak applications.",
        "finish-args-unnecessary-xdg-data-applications-ro-access": "Read-only access to XDG_DATA_HOME/applications is required to display desktop entries and application metadata for installed Flatpak applications."
    },
    "io.github.mfat.sshpilot": {
        "finish-args-has-socket-ssh-auth": "Needs host SSH agent for seamless key-based SSH; app implements secure retrieval of secrets from keychain and adding them to ssh-agent for use.",
        "finish-args-ssh-filesystem-access": "Just read-only access to load user's existing keypairs.",
        "finish-args-flatpak-spawn-access": "The app is basically a terminal emulator with extra options for SSH. Users expect host shell access weh opening a local terminal tab."
    },
    "io.github.BuddySirJava.SSH-Studio": {
        "finish-args-ssh-filesystem-access": "This app's main functionality is to edit ssh connections located in ~/.ssh/config",
        "finish-args-has-socket-ssh-auth": "Needed for testing ssh connections (Located in HostEditor)"
    },
    "io.github.swordpuffin.rewaita": {
        "finish-args-autostart-filesystem-access": "Needed for manually creating an autostart file with specific parameters which cannot be done through Libportal"
    },
    "io.github.kolunmi.Bazaar": {
        "finish-args-flatpak-spawn-access": "Runs host binaries in order to successfully install and launch apps",
        "finish-args-flatpak-system-folder-access": "Needs access to system-wide flatpak installation so that it can manage them",
        "finish-args-flatpak-system-talk-name": "Talks to the system-wide flatpak dbus address in order to query existence of flatpaks and send installation commands to it",
        "finish-args-flatpak-appdata-folder-access": "Needs access to user data of other apps so that it can remove leftover data"
    },
    "com.ml4w.dotfilesinstaller": {
        "finish-args-home-filesystem-access": "As the app is a dotfiles management tool, access to the home directory is required for the application's core functionality."
    },
    "io.github.fastrizwaan.WineCharm": {
        "finish-args-flatpak-appdata-folder-access": "Access the data directories of WineZGUI (same author) rw for to list WineZGUI scripts in WineCharm, and read-only access for wine, bottles, playonlinux, Phoenicis,  for copying runners and prefixes if/when user requires.",
        "finish-args-desktopfile-filesystem-access": "Predates the linter rule"
    },
    "io.github.rfrench3.scopebuddy-gui": {
        "finish-args-unnecessary-xdg-config-scopebuddy-create-access": "This program needs to be able to create and modify xdg-config/scopebuddy/scb.conf (edit config of host Scopebuddy)"
    },
    "io.github.sockeye_d.godl": {
        "finish-args-host-filesystem-access": "needed to access and modify projects outside of sandbox"
    },
    "io.github.swordpuffin.wardrobe": {
        "finish-args-dconf-talk-name": "needed to access host dconf configuration",
        "finish-args-home-filesystem-access": "Predates the linter rule"
    },
    "io.github.TeamWheelWizard.WheelWizard": {
        "finish-args-unnecessary-xdg-config-dolphin-emu-rw-access": "this program needs to be able to read and modify host Dolphin config files (e.g. for graphics settings)",
        "finish-args-unnecessary-xdg-data-dolphin-emu-rw-access": "this program needs to be able to read and modify host Dolphin Mii and game/mod data files",
        "finish-args-flatpak-appdata-folder-access": "this program needs to be able to access the Dolphin Flatpak's config and data directories for configuration and Mii/mod management",
        "finish-args-flatpak-spawn-access": "this program needs to be able to run host commands as specified in the manifest's wrapper scripts to support Flatpak and native Dolphin installations"
    },
    "io.github.mhogomchungu.sirikali": {
        "finish-args-flatpak-spawn-access": "this app is a front end to gocryptfs,securefs and cryfs. These tools do folder based encryption and they depend on fusermount located at /bin to mount and unmount their file systems"
    },
    "org.flathub.exceptions": {
        "appid-filename-mismatch": "required as I like pies",
        "toplevel-no-command": "another nonsensical reason",
        "flathub-json-deprecated-i386-arch-included": "this would be a warning but is also skipped"
    },
    "org.flathub.exceptions_wildcard": {
        "*": "ignore all errors and warnings"
    },
    "page.codeberg.dnkl.foot": {
        "finish-args-flatpak-spawn-access": "required for host shell access via host-spawn",
        "finish-args-only-wayland": "this program doesn't have x11 support"
    },
    "page.codeberg.libre_menu_editor.LibreMenuEditor": {
        "finish-args-unnecessary-xdg-data-xdg-desktop-portal-ro-access": "for reading .desktop files and icons in xdg-data/xdg-desktop-portal",
        "finish-args-unnecessary-xdg-data-flatpak-ro-access": "for reading .desktop files and symlink targets in xdg-data/flatpak",
        "finish-args-unnecessary-xdg-data-applications-create-access": "for creating, reading, modifying, and deleting .desktop files in xdg-data/applications",
        "finish-args-unnecessary-xdg-config-mimeapps.list-create-access": "for reading and updating mimetypes in xdg-config/mimeapps.list",
        "finish-args-flatpak-spawn-access": "for reading environment variables on the host system",
        "finish-args-flatpak-appdata-folder-access": "Predates the linter rule",
        "finish-args-flatpak-system-folder-access": "Predates the linter rule",
        "finish-args-host-var-access": "Predates the linter rule",
        "finish-args-desktopfile-filesystem-access": "Predates the linter rule",
        "finish-args-host-ro-filesystem-access": "Predates the linter rule"
    },
    "com.apifox.Apifox": {
        "flathub-json-automerge-enabled": "Extra-data app with unversioned source link"
    },
    "com.dingtalk.DingTalk": {
        "finish-args-own-name-wildcard-org.kde": "Still uses legacy StatusNotifier implementation"
    },
    "com.github.sixpounder.GameOfLife": {
        "appid-uses-code-hosting-domain": "app-id predates this linter rule"
    },
    "com.github._0negal.Viper": {
        "appid-uses-code-hosting-domain": "app-id predates this linter rule",
        "finish-args-flatpak-appdata-folder-access": "Predates the linter rule",
        "finish-args-home-filesystem-access": "Predates the linter rule"
    },
    "com.github._4lex4.ScanTailor-Advanced": {
        "appid-uses-code-hosting-domain": "app-id predates this linter rule",
        "finish-args-host-filesystem-access": "Predates the linter rule"
    },
    "com.github.ADBeveridge.Raider": {
        "appid-uses-code-hosting-domain": "app-id predates this linter rule"
    },
    "com.github.afrantzis.Bless": {
        "appid-uses-code-hosting-domain": "app-id predates this linter rule",
        "finish-args-home-filesystem-access": "Predates the linter rule"
    },
    "com.github.aharotias2.parapara": {
        "appid-uses-code-hosting-domain": "app-id predates this linter rule",
        "finish-args-home-filesystem-access": "Predates the linter rule"
    },
    "com.github.ahrm.sioyek": {
        "appid-uses-code-hosting-domain": "app-id predates this linter rule",
        "finish-args-host-tmp-access": "Predates the linter rule"
    },
    "com.github.akiraux.akira": {
        "appid-uses-code-hosting-domain": "app-id predates this linter rule"
    },
    "com.github.alainm23.byte": {
        "appid-uses-code-hosting-domain": "app-id predates this linter rule",
        "finish-args-home-filesystem-access": "Predates the linter rule"
    },
    "com.github.Alcaro.Flips": {
        "appid-uses-code-hosting-domain": "app-id predates this linter rule",
        "finish-args-home-filesystem-access": "Predates the linter rule",
        "finish-args-host-ro-filesystem-access": "Predates the linter rule"
    },
    "com.github.alecaddd.sequeler": {
        "appid-uses-code-hosting-domain": "app-id predates this linter rule",
        "finish-args-ssh-filesystem-access": "Predates the linter rule",
        "finish-args-has-socket-ssh-auth": "Predates the linter rule"
    },
    "com.github.alexhuntley.Plots": {
        "appid-uses-code-hosting-domain": "app-id predates this linter rule"
    },
    "com.github.AlizaMedicalImaging.AlizaMS": {
        "appid-uses-code-hosting-domain": "app-id predates this linter rule",
        "finish-args-home-filesystem-access": "Predates the linter rule"
    },
    "com.github.AmatCoder.mednaffe": {
        "appid-uses-code-hosting-domain": "app-id predates this linter rule",
        "finish-args-home-filesystem-access": "Predates the linter rule"
    },
    "com.github.amikha1lov.RecApp": {
        "appid-uses-code-hosting-domain": "app-id predates this linter rule",
        "appstream-id-mismatch-flatpak-id": "appstream-cid predates this linter rule"
    },
    "com.github.Anuken.Mindustry": {
        "appid-uses-code-hosting-domain": "app-id predates this linter rule"
    },
    "com.github.appadeia.Taigo": {
        "appid-uses-code-hosting-domain": "app-id predates this linter rule",
        "appstream-id-mismatch-flatpak-id": "appstream-cid predates this linter rule"
    },
    "com.github.arminstraub.krop": {
        "appid-uses-code-hosting-domain": "app-id predates this linter rule"
    },
    "com.github.arshubham.cipher": {
        "appid-uses-code-hosting-domain": "app-id predates this linter rule"
    },
    "com.github.arshubham.gitignore": {
        "appid-uses-code-hosting-domain": "app-id predates this linter rule"
    },
    "com.github.artemanufrij.graphui": {
        "appid-uses-code-hosting-domain": "app-id predates this linter rule",
        "finish-args-contains-both-x11-and-wayland": "Predates the linter rule",
        "finish-args-home-filesystem-access": "Predates the linter rule"
    },
    "com.github.artemanufrij.playmymusic": {
        "appid-uses-code-hosting-domain": "app-id predates this linter rule",
        "finish-args-contains-both-x11-and-wayland": "Predates the linter rule",
        "finish-args-host-filesystem-access": "Predates the linter rule"
    },
    "com.github.artemanufrij.playmyvideos": {
        "appid-uses-code-hosting-domain": "app-id predates this linter rule"
    },
    "com.github.artemanufrij.regextester": {
        "appid-uses-code-hosting-domain": "app-id predates this linter rule",
        "finish-args-contains-both-x11-and-wayland": "Predates the linter rule"
    },
    "com.github.avojak.paint-spill": {
        "appid-uses-code-hosting-domain": "app-id predates this linter rule"
    },
    "com.github.avojak.warble": {
        "appid-uses-code-hosting-domain": "app-id predates this linter rule"
    },
    "com.github.babluboy.bookworm": {
        "appid-uses-code-hosting-domain": "app-id predates this linter rule",
        "finish-args-contains-both-x11-and-wayland": "Predates the linter rule",
        "finish-args-home-filesystem-access": "Predates the linter rule"
    },
    "com.github.bcedu.valasimplehttpserver": {
        "appid-uses-code-hosting-domain": "app-id predates this linter rule",
        "finish-args-home-filesystem-access": "Predates the linter rule"
    },
    "com.github.benpocalypse.Huely": {
        "appid-uses-code-hosting-domain": "app-id predates this linter rule"
    },
    "com.github.birros.WebArchives": {
        "appid-uses-code-hosting-domain": "app-id predates this linter rule",
        "appstream-id-mismatch-flatpak-id": "appstream-cid predates this linter rule",
        "finish-args-home-filesystem-access": "Predates the linter rule"
    },
    "com.github.bjaraujo.Bombermaaan": {
        "appid-uses-code-hosting-domain": "app-id predates this linter rule",
        "appstream-id-mismatch-flatpak-id": "appstream-cid predates this linter rule"
    },
    "com.github.Bleuzen.FFaudioConverter": {
        "appid-uses-code-hosting-domain": "app-id predates this linter rule",
        "finish-args-contains-both-x11-and-wayland": "Predates the linter rule",
        "finish-args-host-filesystem-access": "Predates the linter rule"
    },
    "com.github.bluesabre.darkbar": {
        "appid-uses-code-hosting-domain": "app-id predates this linter rule",
        "finish-args-flatpak-system-folder-access": "Predates the linter rule",
        "finish-args-autostart-filesystem-access": "Predates the linter rule",
        "finish-args-host-ro-filesystem-access": "Predates the linter rule"
    },
    "com.github.buddhi1980.mandelbulber2": {
        "appid-uses-code-hosting-domain": "app-id predates this linter rule",
        "finish-args-home-filesystem-access": "Predates the linter rule"
    },
    "com.github.bvschaik.julius": {
        "appid-uses-code-hosting-domain": "app-id predates this linter rule",
        "finish-args-home-filesystem-access": "Predates the linter rule"
    },
    "com.github.calo001.fondo": {
        "appid-uses-code-hosting-domain": "app-id predates this linter rule",
        "finish-args-contains-both-x11-and-wayland": "Predates the linter rule",
        "finish-args-host-filesystem-access": "Predates the linter rule"
    },
    "com.github.calo001.luna": {
        "appid-uses-code-hosting-domain": "app-id predates this linter rule"
    },
    "com.github.carlos157oliveira.Calculus": {
        "appid-uses-code-hosting-domain": "app-id predates this linter rule",
        "finish-args-home-filesystem-access": "Predates the linter rule"
    },
    "com.github.cassidyjames.dippi": {
        "appid-uses-code-hosting-domain": "app-id predates this linter rule"
    },
    "com.github.childishgiant.mixer": {
        "appid-uses-code-hosting-domain": "app-id predates this linter rule"
    },
    "com.github.chipmuenk.pyfda": {
        "appid-uses-code-hosting-domain": "app-id predates this linter rule"
    },
    "com.github.christianrauch.Jahresarbeit-2003": {
        "appid-uses-code-hosting-domain": "app-id predates this linter rule"
    },
    "com.github.corna.Vivado": {
        "appid-uses-code-hosting-domain": "app-id predates this linter rule"
    },
    "com.github.coslyk.MoonPlayer": {
        "appid-uses-code-hosting-domain": "app-id predates this linter rule",
        "finish-args-contains-both-x11-and-wayland": "Predates the linter rule"
    },
    "com.github.cubitect.cubiomes-viewer": {
        "appid-uses-code-hosting-domain": "app-id predates this linter rule"
    },
    "com.github.d4nj1.tlpui": {
        "appid-uses-code-hosting-domain": "app-id predates this linter rule",
        "finish-args-flatpak-spawn-access": "the app predates this linter rule",
        "finish-args-host-ro-filesystem-access": "Predates the linter rule"
    },
    "com.github.dahenson.agenda": {
        "appid-uses-code-hosting-domain": "app-id predates this linter rule",
        "finish-args-contains-both-x11-and-wayland": "Predates the linter rule"
    },
    "com.github.dail8859.NotepadNext": {
        "appid-uses-code-hosting-domain": "app-id predates this linter rule",
        "finish-args-home-filesystem-access": "Predates the linter rule"
    },
    "com.github.Darazaki.Spedread": {
        "appid-uses-code-hosting-domain": "app-id predates this linter rule"
    },
    "com.github.dariasteam.cowsrevenge": {
        "appid-uses-code-hosting-domain": "app-id predates this linter rule",
        "appstream-id-mismatch-flatpak-id": "appstream-cid predates this linter rule"
    },
    "com.github.debauchee.barrier": {
        "appid-uses-code-hosting-domain": "app-id predates this linter rule"
    },
    "com.github.devalien.workspaces": {
        "appid-uses-code-hosting-domain": "app-id predates this linter rule",
        "finish-args-flatpak-spawn-access": "the app predates this linter rule",
        "finish-args-host-filesystem-access": "Predates the linter rule"
    },
    "com.github.dimkr.gplaces": {
        "appid-uses-code-hosting-domain": "app-id predates this linter rule",
        "finish-args-flatpak-spawn-access": "required to handle unsupported MIME types and URLs"
    },
    "com.github.donadigo.appeditor": {
        "appid-uses-code-hosting-domain": "app-id predates this linter rule",
        "appstream-id-mismatch-flatpak-id": "appstream-cid predates this linter rule",
        "finish-args-contains-both-x11-and-wayland": "Predates the linter rule",
        "finish-args-host-ro-filesystem-access": "Predates the linter rule"
    },
    "io.github.dosbox-staging": {
        "appid-code-hosting-too-few-components": "app-id predates this linter rule",
        "finish-args-home-filesystem-access": "Predates the linter rule"
    },
    "com.github.dynobo.normcap": {
        "appid-uses-code-hosting-domain": "app-id predates this linter rule",
        "finish-args-kwin-talk-name": "Predates the linter rule"
    },
    "com.github.edenalencar.identifications": {
        "appid-uses-code-hosting-domain": "app-id predates this linter rule"
    },
    "com.github.Eloston.UngoogledChromium": {
        "appid-uses-code-hosting-domain": "app-id predates this linter rule",
        "finish-args-contains-both-x11-and-wayland": "optional wayland support"
    },
    "com.github.elth0r0.iqpuzzle": {
        "appid-uses-code-hosting-domain": "app-id predates this linter rule",
        "appstream-id-mismatch-flatpak-id": "appstream-cid predates this linter rule"
    },
    "com.github.emmanueltouzery.cigale": {
        "appid-uses-code-hosting-domain": "app-id predates this linter rule",
        "finish-args-home-filesystem-access": "Predates the linter rule"
    },
    "com.github.emmanueltouzery.hotwire": {
        "appid-uses-code-hosting-domain": "app-id predates this linter rule"
    },
    "com.github.emmanueltouzery.projectpad": {
        "appid-uses-code-hosting-domain": "app-id predates this linter rule"
    },
    "io.github.erkin.ponysay": {
        "finish-args-not-defined": "Terminal only, predates the linter"
    },
    "com.github.fabiocolacio.marker": {
        "appid-uses-code-hosting-domain": "app-id predates this linter rule",
        "appstream-id-mismatch-flatpak-id": "appstream-cid predates this linter rule",
        "finish-args-home-filesystem-access": "Predates the linter rule"
    },
    "com.github.finefindus.eyedropper": {
        "appid-uses-code-hosting-domain": "app-id predates this linter rule"
    },
    "com.github.Flacon": {
        "appid-uses-code-hosting-domain": "app-id predates this linter rule",
        "appid-code-hosting-too-few-components": "app-id predates this linter rule",
        "finish-args-home-filesystem-access": "Predates the linter rule"
    },
    "com.github.flxzt.rnote": {
        "appid-uses-code-hosting-domain": "app-id predates this linter rule"
    },
    "com.github.fontmatrix.Fontmatrix": {
        "appid-uses-code-hosting-domain": "app-id predates this linter rule"
    },
    "com.github.fries1234.ncsa-mosaic": {
        "appid-uses-code-hosting-domain": "app-id predates this linter rule"
    },
    "com.github.gabutakut.gabutdm": {
        "appid-uses-code-hosting-domain": "app-id predates this linter rule"
    },
    "com.github.geigi.cozy": {
        "appid-uses-code-hosting-domain": "app-id predates this linter rule",
        "finish-args-host-filesystem-access": "Predates the linter rule"
    },
    "com.github.giacomogroppi.writernote-qt": {
        "appid-uses-code-hosting-domain": "app-id predates this linter rule"
    },
    "com.github.gijsgoudzwaard.image-optimizer": {
        "appid-uses-code-hosting-domain": "app-id predates this linter rule",
        "finish-args-contains-both-x11-and-wayland": "Predates the linter rule",
        "finish-args-home-filesystem-access": "Predates the linter rule"
    },
    "com.github.git_cola.git-cola": {
        "appid-uses-code-hosting-domain": "app-id predates this linter rule",
        "finish-args-home-filesystem-access": "Predates the linter rule",
        "finish-args-has-socket-gpg-agent": "Predates the linter rule",
        "finish-args-has-socket-ssh-auth": "Predates the linter rule"
    },
    "com.github.gmg137.netease-cloud-music-gtk": {
        "appid-uses-code-hosting-domain": "app-id predates this linter rule",
        "finish-args-own-name-com.gitee.gmg137.NeteaseCloudMusicGtk4": "Predates the linter rule"
    },
    "com.github.gpuvis.Gpuvis": {
        "appid-uses-code-hosting-domain": "app-id predates this linter rule"
    },
    "com.github.GradienceTeam.Gradience": {
        "appid-uses-code-hosting-domain": "app-id predates this linter rule",
        "finish-args-flatpak-spawn-access": "required to change the gnome-shell theme via gsettings",
        "finish-args-unnecessary-xdg-config-gtk-4.0-rw-access": "Required to change gtk configuration on host",
        "finish-args-unnecessary-xdg-config-gtk-3.0-rw-access": "Required to change gtk configuration on host",
        "finish-args-unnecessary-xdg-data-flatpak-create-access": "https://github.com/flathub/flathub/issues/3557"
    },
    "com.github.gyunaev.spivak": {
        "appid-uses-code-hosting-domain": "app-id predates this linter rule",
        "finish-args-contains-both-x11-and-wayland": "Predates the linter rule"
    },
    "com.github.hluk.copyq": {
        "appid-uses-code-hosting-domain": "app-id predates this linter rule",
        "appstream-id-mismatch-flatpak-id": "appstream-cid predates this linter rule",
        "finish-args-contains-both-x11-and-wayland": "Predates the linter rule",
        "finish-args-has-socket-gpg-agent": "Predates the linter rule"
    },
    "com.github.hopsan.Hopsan": {
        "appid-uses-code-hosting-domain": "app-id predates this linter rule",
        "finish-args-home-filesystem-access": "Predates the linter rule"
    },
    "com.github.horaciodrs.tradesim": {
        "appid-uses-code-hosting-domain": "app-id predates this linter rule"
    },
    "com.github.hugolabe.Wike": {
        "appid-uses-code-hosting-domain": "app-id predates this linter rule"
    },
    "com.github.huluti.Coulr": {
        "appid-uses-code-hosting-domain": "app-id predates this linter rule",
        "appstream-id-mismatch-flatpak-id": "appstream-cid predates this linter rule"
    },
    "com.github.huluti.Curtail": {
        "appid-uses-code-hosting-domain": "app-id predates this linter rule",
        "finish-args-home-filesystem-access": "Predates the linter rule"
    },
    "com.github.ilai_deutel.kibi": {
        "appid-uses-code-hosting-domain": "app-id predates this linter rule",
        "finish-args-host-tmp-access": "Predates the linter rule",
        "finish-args-host-filesystem-access": "Predates the linter rule"
    },
    "com.github.inercia.k3x": {
        "appid-uses-code-hosting-domain": "app-id predates this linter rule",
        "appstream-id-mismatch-flatpak-id": "appstream-cid predates this linter rule",
        "finish-args-home-filesystem-access": "Predates the linter rule",
        "finish-args-has-socket-ssh-auth": "Predates the linter rule"
    },
    "com.github.iortcw.iortcw": {
        "appid-uses-code-hosting-domain": "app-id predates this linter rule"
    },
    "com.github.IsmaelMartinez.teams_for_linux": {
        "appid-uses-code-hosting-domain": "app-id predates this linter rule",
        "finish-args-home-filesystem-access": "Predates the linter rule"
    },
    "com.github.iwalton3.jellyfin-media-player": {
        "appid-uses-code-hosting-domain": "app-id predates this linter rule",
        "finish-args-login1-system-talk-name": "Predates the linter rule"
    },
    "com.github.iwalton3.jellyfin-mpv-shim": {
        "appid-uses-code-hosting-domain": "app-id predates this linter rule"
    },
    "com.github.JannikHv.Gydl": {
        "appid-uses-code-hosting-domain": "app-id predates this linter rule",
        "appstream-id-mismatch-flatpak-id": "appstream-cid predates this linter rule"
    },
    "com.github.jeromerobert.pdfarranger": {
        "appid-uses-code-hosting-domain": "app-id predates this linter rule",
        "external-gitmodule-url-found": "Predates the linter rule",
        "finish-args-host-filesystem-access": "Predates the linter rule"
    },
    "com.github.jkotra.eovpn": {
        "appid-uses-code-hosting-domain": "app-id predates this linter rule"
    },
    "com.github.jkotra.unlockr": {
        "appid-uses-code-hosting-domain": "app-id predates this linter rule"
    },
    "com.github.jmlich.geotagging": {
        "appid-uses-code-hosting-domain": "app-id predates this linter rule",
        "finish-args-home-filesystem-access": "Predates the linter rule"
    },
    "com.github.jms55.Sandbox": {
        "appid-uses-code-hosting-domain": "app-id predates this linter rule"
    },
    "com.github.johnfactotum.Foliate": {
        "appid-uses-code-hosting-domain": "app-id predates this linter rule",
        "finish-args-flatpak-spawn-access": "the app predates this linter rule"
    },
    "com.github.johnfactotum.QuickLookup": {
        "appid-uses-code-hosting-domain": "app-id predates this linter rule"
    },
    "com.github.Johnn3y.Forklift": {
        "appid-uses-code-hosting-domain": "app-id predates this linter rule",
        "finish-args-home-filesystem-access": "Predates the linter rule"
    },
    "com.github.joseexposito.touche": {
        "appid-uses-code-hosting-domain": "app-id predates this linter rule",
        "finish-args-host-ro-filesystem-access": "Predates the linter rule",
        "finish-args-full-home-config-access": "Predates the linter rule"
    },
    "com.github.jpakkane.glyphtracer": {
        "appid-uses-code-hosting-domain": "app-id predates this linter rule"
    },
    "com.github.junrrein.PDFSlicer": {
        "appid-uses-code-hosting-domain": "app-id predates this linter rule",
        "finish-args-host-filesystem-access": "Predates the linter rule"
    },
    "com.github.juzzlin.DustRacing2D": {
        "appid-uses-code-hosting-domain": "app-id predates this linter rule"
    },
    "com.github.k4zmu2a.spacecadetpinball": {
        "appid-uses-code-hosting-domain": "app-id predates this linter rule"
    },
    "com.github.kagami.boram": {
        "appid-uses-code-hosting-domain": "app-id predates this linter rule",
        "finish-args-home-filesystem-access": "Predates the linter rule"
    },
    "com.github.kalibari.audok": {
        "appid-uses-code-hosting-domain": "app-id predates this linter rule"
    },
    "com.github.keriew.augustus": {
        "appid-uses-code-hosting-domain": "app-id predates this linter rule"
    },
    "com.github.kmwallio.thiefmd": {
        "appid-uses-code-hosting-domain": "app-id predates this linter rule",
        "appstream-id-mismatch-flatpak-id": "appstream-cid predates this linter rule",
        "finish-args-home-filesystem-access": "Predates the linter rule"
    },
    "com.github.KRTirtho.Spotube": {
        "appid-uses-code-hosting-domain": "app-id predates this linter rule"
    },
    "com.github.lachhebo.Gabtag": {
        "appid-uses-code-hosting-domain": "app-id predates this linter rule",
        "finish-args-home-filesystem-access": "Predates the linter rule"
    },
    "com.github.libresprite.LibreSprite": {
        "appid-uses-code-hosting-domain": "app-id predates this linter rule",
        "finish-args-home-filesystem-access": "Predates the linter rule"
    },
    "com.github.LongSoft.UEFITool": {
        "appid-uses-code-hosting-domain": "app-id predates this linter rule"
    },
    "com.github.louis77.tuner": {
        "appid-uses-code-hosting-domain": "app-id predates this linter rule"
    },
    "com.github.lxgr_linux.pokete": {
        "appid-uses-code-hosting-domain": "app-id predates this linter rule"
    },
    "com.github.makhber.Makhber": {
        "appid-uses-code-hosting-domain": "app-id predates this linter rule",
        "finish-args-home-filesystem-access": "Predates the linter rule"
    },
    "com.github.maoschanz.drawing": {
        "appid-uses-code-hosting-domain": "app-id predates this linter rule"
    },
    "com.github.maoschanz.DynamicWallpaperEditor": {
        "appid-uses-code-hosting-domain": "app-id predates this linter rule",
        "appstream-id-mismatch-flatpak-id": "appstream-cid predates this linter rule",
        "finish-args-contains-both-x11-and-wayland": "Predates the linter rule",
        "finish-args-home-ro-filesystem-access": "Predates the linter rule"
    },
    "com.github.marhkb.Pods": {
        "appid-uses-code-hosting-domain": "app-id predates this linter rule",
        "flathub-json-automerge-enabled": "Predates the linter rule"
    },
    "com.github.marinm.songrec": {
        "appid-uses-code-hosting-domain": "app-id predates this linter rule",
        "finish-args-home-ro-filesystem-access": "Predates the linter rule"
    },
    "com.github.marktext.marktext": {
        "appid-uses-code-hosting-domain": "app-id predates this linter rule",
        "finish-args-contains-both-x11-and-wayland": "Predates the linter rule",
        "finish-args-host-tmp-access": "Predates the linter rule",
        "finish-args-host-filesystem-access": "Predates the linter rule"
    },
    "com.github.Matoking.protontricks": {
        "appid-uses-code-hosting-domain": "app-id predates this linter rule",
        "finish-args-contains-both-x11-and-wayland": "Predates the linter rule",
        "finish-args-flatpak-appdata-folder-access": "Predates the linter rule"
    },
    "com.github.mdh34.hackup": {
        "appid-uses-code-hosting-domain": "app-id predates this linter rule"
    },
    "com.github.mdh34.quickdocs": {
        "appid-uses-code-hosting-domain": "app-id predates this linter rule"
    },
    "com.github.mgropp.PdfJumbler": {
        "appid-uses-code-hosting-domain": "app-id predates this linter rule",
        "finish-args-home-filesystem-access": "Predates the linter rule"
    },
    "com.github.miguelmota.Cointop": {
        "appid-uses-code-hosting-domain": "app-id predates this linter rule",
        "appstream-id-mismatch-flatpak-id": "appstream-cid predates this linter rule"
    },
    "com.github.mikacousin.olc": {
        "appid-uses-code-hosting-domain": "app-id predates this linter rule",
        "appstream-id-mismatch-flatpak-id": "appstream-cid predates this linter rule"
    },
    "com.github.mtkennerly.ludusavi": {
        "appid-uses-code-hosting-domain": "app-id predates this linter rule",
        "finish-args-contains-both-x11-and-wayland": "Predates the linter rule",
        "finish-args-flatpak-appdata-folder-access": "Predates the linter rule",
        "finish-args-home-filesystem-access": "Predates the linter rule"
    },
    "com.github.muriloventuroso.easyssh": {
        "appid-uses-code-hosting-domain": "app-id predates this linter rule",
        "finish-args-contains-both-x11-and-wayland": "Predates the linter rule",
        "finish-args-home-filesystem-access": "Predates the linter rule",
        "finish-args-has-socket-ssh-auth": "Predates the linter rule"
    },
    "com.github.muriloventuroso.givemelyrics": {
        "appid-uses-code-hosting-domain": "app-id predates this linter rule",
        "finish-args-freedesktop-dbus-talk-name": "Predates the linter rule"
    },
    "com.github.muriloventuroso.pdftricks": {
        "appid-uses-code-hosting-domain": "app-id predates this linter rule"
    },
    "com.github.Murmele.Gittyup": {
        "appid-uses-code-hosting-domain": "app-id predates this linter rule",
        "finish-args-flatpak-spawn-access": "the app predates this linter rule",
        "finish-args-host-tmp-access": "Predates the linter rule",
        "finish-args-home-filesystem-access": "Predates the linter rule",
        "finish-args-has-socket-ssh-auth": "Predates the linter rule"
    },
    "com.github.Murmele.scram": {
        "appid-uses-code-hosting-domain": "app-id predates this linter rule",
        "finish-args-home-filesystem-access": "Predates the linter rule"
    },
    "com.github.naaando.lyrics": {
        "appid-uses-code-hosting-domain": "app-id predates this linter rule",
        "finish-args-contains-both-x11-and-wayland": "Predates the linter rule"
    },
    "com.github.neithern.g4music": {
        "appid-uses-code-hosting-domain": "app-id predates this linter rule"
    },
    "com.github.nihui.waifu2x-ncnn-vulkan": {
        "appid-uses-code-hosting-domain": "app-id predates this linter rule",
        "finish-args-host-filesystem-access": "Predates the linter rule"
    },
    "com.github.nrittsti.NTag": {
        "appid-uses-code-hosting-domain": "app-id predates this linter rule",
        "finish-args-contains-both-x11-and-wayland": "Predates the linter rule"
    },
    "com.github.ojubaorg.Othman": {
        "appid-uses-code-hosting-domain": "app-id predates this linter rule"
    },
    "com.github.opentyrian.OpenTyrian": {
        "appid-uses-code-hosting-domain": "app-id predates this linter rule"
    },
    "com.github.optyfr.JRomManager": {
        "appid-uses-code-hosting-domain": "app-id predates this linter rule"
    },
    "com.github.paolostivanin.OTPClient": {
        "appid-uses-code-hosting-domain": "app-id predates this linter rule",
        "appstream-id-mismatch-flatpak-id": "appstream-cid predates this linter rule"
    },
    "com.github.petebuffon.yafc": {
        "appid-uses-code-hosting-domain": "app-id predates this linter rule",
        "finish-args-flatpak-appdata-folder-access": "Predates the linter rule"
    },
    "com.github.phase1geo.minder": {
        "appid-uses-code-hosting-domain": "app-id predates this linter rule",
        "flathub-json-automerge-enabled": "Predates the linter rule",
        "finish-args-home-filesystem-access": "Predates the linter rule"
    },
    "com.github.philip_scott.notes-up": {
        "appid-uses-code-hosting-domain": "app-id predates this linter rule",
        "finish-args-contains-both-x11-and-wayland": "Predates the linter rule",
        "finish-args-home-filesystem-access": "Predates the linter rule",
        "finish-args-own-name-com.github.philip-scott.notes-up": "Predates the linter rule"
    },
    "com.github.philip_scott.spice-up": {
        "appid-uses-code-hosting-domain": "app-id predates this linter rule",
        "finish-args-contains-both-x11-and-wayland": "Predates the linter rule",
        "finish-args-home-filesystem-access": "Predates the linter rule"
    },
    "com.github.PintaProject.Pinta": {
        "appid-uses-code-hosting-domain": "app-id predates this linter rule"
    },
    "com.github.polymeilex.neothesia": {
        "appid-uses-code-hosting-domain": "app-id predates this linter rule"
    },
    "com.github.PopoutApps.popout3d": {
        "appid-uses-code-hosting-domain": "app-id predates this linter rule",
        "finish-args-home-filesystem-access": "Predates the linter rule"
    },
    "com.github.powertab.powertabeditor": {
        "appid-uses-code-hosting-domain": "app-id predates this linter rule"
    },
    "com.github.qarmin.czkawka": {
        "appid-uses-code-hosting-domain": "app-id predates this linter rule",
        "finish-args-host-filesystem-access": "Predates the linter rule"
    },
    "com.github.qarmin.szyszka": {
        "appid-uses-code-hosting-domain": "app-id predates this linter rule",
        "finish-args-home-filesystem-access": "Predates the linter rule"
    },
    "com.github.quaternion": {
        "appid-uses-code-hosting-domain": "app-id predates this linter rule",
        "appid-code-hosting-too-few-components": "app-id predates this linter rule",
        "appstream-id-mismatch-flatpak-id": "appstream-cid predates this linter rule",
        "finish-args-contains-both-x11-and-wayland": "Predates the linter rule"
    },
    "com.github.Qv2ray": {
        "appid-uses-code-hosting-domain": "app-id predates this linter rule",
        "finish-args-contains-both-x11-and-wayland": "Predates the linter rule",
        "finish-args-own-name-org.kde.StatusNotifierItem-2-1": "Predates the linter rule"
    },
    "com.github.rafostar.Clapper": {
        "appid-uses-code-hosting-domain": "app-id predates this linter rule"
    },
    "com.github.raibtoffoletto.litteris": {
        "appid-uses-code-hosting-domain": "app-id predates this linter rule",
        "finish-args-contains-both-x11-and-wayland": "Predates the linter rule"
    },
    "com.github.rajsolai.response": {
        "appid-uses-code-hosting-domain": "app-id predates this linter rule"
    },
    "com.github.rajsolai.textsnatcher": {
        "appid-uses-code-hosting-domain": "app-id predates this linter rule"
    },
    "com.github.ransome1.sleek": {
        "appid-uses-code-hosting-domain": "app-id predates this linter rule"
    },
    "com.github.reds.LogisimEvolution": {
        "appid-uses-code-hosting-domain": "app-id predates this linter rule",
        "finish-args-home-filesystem-access": "Predates the linter rule"
    },
    "com.github.reduz.ChibiTracker": {
        "appid-uses-code-hosting-domain": "app-id predates this linter rule",
        "finish-args-home-filesystem-access": "Predates the linter rule"
    },
    "com.github.rkoesters.xkcd-gtk": {
        "appid-uses-code-hosting-domain": "app-id predates this linter rule"
    },
    "com.github.robertsanseries.ciano": {
        "appid-uses-code-hosting-domain": "app-id predates this linter rule",
        "finish-args-contains-both-x11-and-wayland": "Predates the linter rule",
        "finish-args-home-filesystem-access": "Predates the linter rule"
    },
    "com.github.rogercrocker.badabib": {
        "appid-uses-code-hosting-domain": "app-id predates this linter rule",
        "finish-args-home-filesystem-access": "Predates the linter rule"
    },
    "com.github.Rosalie241.RMG": {
        "appid-uses-code-hosting-domain": "app-id predates this linter rule"
    },
    "com.github.ryanakca.slingshot": {
        "appid-uses-code-hosting-domain": "app-id predates this linter rule"
    },
    "com.github.ryonakano.konbucase": {
        "appid-uses-code-hosting-domain": "app-id predates this linter rule"
    },
    "com.github.ryonakano.pinit": {
        "appid-uses-code-hosting-domain": "app-id predates this linter rule",
        "finish-args-home-filesystem-access": "Predates the linter rule"
    },
    "com.github.ryonakano.reco": {
        "appid-uses-code-hosting-domain": "app-id predates this linter rule",
        "finish-args-home-filesystem-access": "Predates the linter rule"
    },
    "com.github.sakya.corechess": {
        "appid-uses-code-hosting-domain": "app-id predates this linter rule"
    },
    "com.github.scrivanolabs.scrivano": {
        "appid-uses-code-hosting-domain": "app-id predates this linter rule"
    },
    "com.github.sdv43.whaler": {
        "appid-uses-code-hosting-domain": "app-id predates this linter rule"
    },
    "com.github.shonumi.gbe-plus": {
        "appid-uses-code-hosting-domain": "app-id predates this linter rule",
        "finish-args-home-filesystem-access": "Predates the linter rule"
    },
    "com.github.skullernet.q2pro": {
        "appid-uses-code-hosting-domain": "app-id predates this linter rule"
    },
    "com.github.skylot.jadx": {
        "appid-uses-code-hosting-domain": "app-id predates this linter rule",
        "finish-args-home-filesystem-access": "Predates the linter rule"
    },
    "com.github.subhadeepjasu.pebbles": {
        "appid-uses-code-hosting-domain": "app-id predates this linter rule"
    },
    "com.github.suzie97.communique": {
        "appid-uses-code-hosting-domain": "app-id predates this linter rule"
    },
    "com.github.taiko2k.avvie": {
        "appid-uses-code-hosting-domain": "app-id predates this linter rule"
    },
    "com.github.taiko2k.tauonmb": {
        "appid-uses-code-hosting-domain": "app-id predates this linter rule",
        "finish-args-login1-system-talk-name": "Predates the linter rule"
    },
    "com.github.tchx84.Flatseal": {
        "appid-uses-code-hosting-domain": "app-id predates this linter rule",
        "finish-args-unnecessary-xdg-data-flatpak-create-access": "https://github.com/flathub/flatpak-builder-lint/issues/51",
        "finish-args-unnecessary-xdg-data-flatpak-ro-access": "https://github.com/flathub/flatpak-builder-lint/issues/51",
        "finish-args-flatpak-system-folder-access": "Predates the linter rule"
    },
    "com.github.tenderowl.frog": {
        "appid-uses-code-hosting-domain": "app-id predates this linter rule"
    },
    "com.github.tenderowl.norka": {
        "appid-uses-code-hosting-domain": "app-id predates this linter rule",
        "finish-args-home-filesystem-access": "Predates the linter rule"
    },
    "com.github.tglima.Myfluttercrypto": {
        "appid-uses-code-hosting-domain": "app-id predates this linter rule"
    },
    "com.github.theironrobin.siglo": {
        "appid-uses-code-hosting-domain": "app-id predates this linter rule",
        "appstream-id-mismatch-flatpak-id": "appstream-cid predates this linter rule"
    },
    "com.github.themix_project.Oomox": {
        "appid-uses-code-hosting-domain": "app-id predates this linter rule",
        "finish-args-incorrect-theme-folder-permission": "Theme designer"
    },
    "com.github.tmewett.BrogueCE": {
        "appid-uses-code-hosting-domain": "app-id predates this linter rule"
    },
    "com.github.treagod.spectator": {
        "appid-uses-code-hosting-domain": "app-id predates this linter rule"
    },
    "com.github.unrud.djpdf": {
        "appid-uses-code-hosting-domain": "app-id predates this linter rule"
    },
    "com.github.unrud.RemoteTouchpad": {
        "appid-uses-code-hosting-domain": "app-id predates this linter rule"
    },
    "com.github.unrud.VideoDownloader": {
        "appid-uses-code-hosting-domain": "app-id predates this linter rule"
    },
    "com.github.utsushi.Utsushi": {
        "appid-uses-code-hosting-domain": "app-id predates this linter rule"
    },
    "com.github.varnholt.dynablaster_revenge": {
        "appid-uses-code-hosting-domain": "app-id predates this linter rule"
    },
    "com.github.vikdevelop.photopea_app": {
        "appid-uses-code-hosting-domain": "app-id predates this linter rule"
    },
    "com.github.vikdevelop.timer": {
        "appid-uses-code-hosting-domain": "app-id predates this linter rule",
        "finish-args-login1-system-talk-name": "Predates the linter rule"
    },
    "com.github.vkohaupt.vokoscreenNG": {
        "appid-uses-code-hosting-domain": "app-id predates this linter rule",
        "finish-args-home-filesystem-access": "Predates the linter rule"
    },
    "com.github.vladimiry.ElectronMail": {
        "appid-uses-code-hosting-domain": "app-id predates this linter rule"
    },
    "com.github.weclaw1.ImageRoll": {
        "appid-uses-code-hosting-domain": "app-id predates this linter rule",
        "finish-args-home-filesystem-access": "Predates the linter rule"
    },
    "com.github.wwmm.easyeffects": {
        "appid-uses-code-hosting-domain": "app-id predates this linter rule",
        "appstream-id-mismatch-flatpak-id": "appstream-cid predates this linter rule"
    },
    "com.github.wwmm.pulseeffects": {
        "appid-uses-code-hosting-domain": "app-id predates this linter rule",
        "appstream-id-mismatch-flatpak-id": "appstream-cid predates this linter rule",
        "finish-args-contains-both-x11-and-wayland": "Predates the linter rule"
    },
    "com.github.wwmm.pulseeffects.plugin.lsp-plugins": {
        "appid-uses-code-hosting-domain": "app-id predates this linter rule"
    },
    "com.github.Xenoveritas.abuse": {
        "appid-uses-code-hosting-domain": "app-id predates this linter rule",
        "appstream-id-mismatch-flatpak-id": "appstream-cid predates this linter rule"
    },
    "com.github.xournalpp.xournalpp": {
        "appid-uses-code-hosting-domain": "app-id predates this linter rule",
        "finish-args-host-filesystem-access": "Predates the linter rule"
    },
    "com.github.yucefsourani.albasheer-electronic-quran-browser": {
        "appid-uses-code-hosting-domain": "app-id predates this linter rule"
    },
    "com.github.zadam.trilium": {
        "appid-uses-code-hosting-domain": "app-id predates this linter rule",
        "finish-args-home-filesystem-access": "Predates the linter rule"
    },
    "com.github.z.Cumulonimbus": {
        "appid-uses-code-hosting-domain": "app-id predates this linter rule"
    },
    "com.github.zocker_160.SyncThingy": {
        "appid-uses-code-hosting-domain": "app-id predates this linter rule",
        "finish-args-host-filesystem-access": "Predates the linter rule"
    },
    "com.github.ztefn.haguichi": {
        "appid-uses-code-hosting-domain": "app-id predates this linter rule",
        "finish-args-flatpak-spawn-access": "the app predates this linter rule",
        "finish-args-host-var-access": "Predates the linter rule",
        "finish-args-login1-system-talk-name": "Predates the linter rule"
    },
    "app.organicmaps.desktop": {
        "appid-ends-with-lowercase-desktop": "app-id predates this linter rule"
    },
    "chat.delta.desktop": {
        "appid-ends-with-lowercase-desktop": "app-id predates this linter rule",
        "finish-args-host-filesystem-access": "Predates the linter rule"
    },
    "chat.schildi.desktop": {
        "appid-ends-with-lowercase-desktop": "app-id predates this linter rule",
        "finish-args-contains-both-x11-and-wayland": "Predates the linter rule",
        "finish-args-host-filesystem-access": "Predates the linter rule"
    },
    "com.bitwarden.desktop": {
        "appid-ends-with-lowercase-desktop": "app-id predates this linter rule",
        "finish-args-contains-both-x11-and-wayland": "Predates the linter rule",
        "finish-args-login1-system-talk-name": "Predates the linter rule"
    },
    "com.irccloud.desktop": {
        "appid-ends-with-lowercase-desktop": "app-id predates this linter rule"
    },
    "com.jetpackduba.Gitnuro": {
        "finish-args-flatpak-spawn-access": "required to access external terminal emulators and run external credentials managers for Git",
        "finish-args-host-filesystem-access": "Predates the linter rule",
        "finish-args-has-socket-gpg-agent": "Predates the linter rule",
        "finish-args-has-socket-ssh-auth": "Predates the linter rule"
    },
    "com.jgraph.drawio.desktop": {
        "appid-ends-with-lowercase-desktop": "app-id predates this linter rule",
        "finish-args-home-filesystem-access": "Predates the linter rule"
    },
    "org.bluesabre.MenuLibre": {
        "finish-args-unnecessary-xdg-data-flatpak-ro-access": "MenuLibre manages desktop file entries. It needs to create desktop files in xdg-data/applications",
        "finish-args-unnecessary-xdg-data-applications-create-access": "MenuLibre manages desktop file entries. It needs to create desktop files in xdg-data/applications",
        "finish-args-flatpak-system-folder-access": "Predates the linter rule",
        "finish-args-host-ro-filesystem-access": "Predates the linter rule"
    },
    "org.kiwix.desktop": {
        "appid-ends-with-lowercase-desktop": "app-id predates this linter rule",
        "finish-args-contains-both-x11-and-wayland": "Predates the linter rule"
    },
    "org.telegram.desktop": {
        "appid-ends-with-lowercase-desktop": "app-id predates this linter rule",
        "flathub-json-automerge-enabled": "Predates the linter rule",
        "external-gitmodule-url-found": "Predates the linter rule",
        "module-tg_owt-checker-tracks-commits": "Manually updated, grandfathered",
        "module-tde2e-checker-tracks-commits": "Manually updated"
    },
    "com.gitlab.adnan338.Invoicer": {
        "appid-uses-code-hosting-domain": "app-id predates this linter rule"
    },
    "com.gitlab.adnan338.Nixwriter": {
        "appid-uses-code-hosting-domain": "app-id predates this linter rule"
    },
    "com.gitlab.azymohliad.Qwertone": {
        "appid-uses-code-hosting-domain": "app-id predates this linter rule"
    },
    "com.gitlab.bitseater.meteo": {
        "appid-uses-code-hosting-domain": "app-id predates this linter rule",
        "appstream-id-mismatch-flatpak-id": "appstream-cid predates this linter rule"
    },
    "com.gitlab.ColinDuquesnoy.MellowPlayer": {
        "appid-uses-code-hosting-domain": "app-id predates this linter rule"
    },
    "com.gitlab.coringao.cavestory-nx": {
        "appid-uses-code-hosting-domain": "app-id predates this linter rule"
    },
    "com.gitlab.coringao.JAG": {
        "appid-uses-code-hosting-domain": "app-id predates this linter rule",
        "appstream-id-mismatch-flatpak-id": "appstream-cid predates this linter rule"
    },
    "com.gitlab.cutecom.cutecom": {
        "appid-uses-code-hosting-domain": "app-id predates this linter rule",
        "finish-args-home-filesystem-access": "Predates the linter rule"
    },
    "com.gitlab.davem.ClamTk": {
        "appid-uses-code-hosting-domain": "app-id predates this linter rule",
        "finish-args-host-filesystem-access": "Predates the linter rule"
    },
    "com.gitlab.guillermop.MasterKey": {
        "appid-uses-code-hosting-domain": "app-id predates this linter rule"
    },
    "com.gitlab.j0chn.nextcloud_password_client": {
        "appid-uses-code-hosting-domain": "app-id predates this linter rule",
        "flathub-json-automerge-enabled": "Predates the linter rule"
    },
    "com.gitlab.kendellfab.restscope": {
        "appid-uses-code-hosting-domain": "app-id predates this linter rule"
    },
    "com.gitlab.librebob.Athenaeum": {
        "appid-uses-code-hosting-domain": "app-id predates this linter rule",
        "finish-args-flatpak-spawn-access": "the app predates this linter rule",
        "finish-args-contains-both-x11-and-wayland": "Predates the linter rule"
    },
    "com.gitlab.maevemi.publictransport": {
        "appid-uses-code-hosting-domain": "app-id predates this linter rule"
    },
    "com.gitlab.Murmele.UDPLogger": {
        "appid-uses-code-hosting-domain": "app-id predates this linter rule",
        "finish-args-home-filesystem-access": "Predates the linter rule"
    },
    "io.gitlab.Turtlico": {
        "appid-code-hosting-too-few-components": "app-id predates this linter rule",
        "appstream-id-mismatch-flatpak-id": "appstream-cid predates this linter rule",
        "finish-args-contains-both-x11-and-wayland": "Predates the linter rule",
        "finish-args-host-filesystem-access": "Predates the linter rule"
    },
    "com.gitlab.tipp10.tipp10": {
        "appid-uses-code-hosting-domain": "app-id predates this linter rule"
    },
    "org.catacombing.kumo": {
        "finish-args-only-wayland": "this program doesn't have x11 support"
    },
    "org.codeberg.dimkard.glossaico": {
        "appid-uses-code-hosting-domain": "app-id predates this linter rule"
    },
    "io.qt.qdbusviewer": {
        "finish-args-arbitrary-dbus-access": "the app requires direct dbus access"
    },
    "org.syntalos.syntalos": {
        "finish-args-arbitrary-dbus-access": "the app requires direct dbus access",
        "finish-args-host-filesystem-access": "Predates the linter rule"
    },
    "org.gnome.Contacts": {
        "finish-args-unnecessary-xdg-data-pixmaps-create-access": "the app predates this linter rule",
        "finish-args-unnecessary-xdg-cache-evolution-ro-access": "the app predates this linter rule, used for evolution data server",
        "appstream-id-mismatch-flatpak-id": "appstream-cid predates this linter rule"
    },
    "org.gnome.dspy": {
        "finish-args-arbitrary-dbus-access": "the app requires direct dbus access"
    },
    "org.freedesktop.Bustle": {
        "finish-args-arbitrary-dbus-access": "the app requires direct dbus access"
    },
    "org.gnome.Builder": {
        "finish-args-arbitrary-dbus-access": "IDEs tend to require direct dbus access",
        "finish-args-flatpak-spawn-access": "the app predates this linter rule",
        "appstream-id-mismatch-flatpak-id": "appstream-cid predates this linter rule",
        "finish-args-flatpak-system-folder-access": "Predates the linter rule",
        "finish-args-flatpak-user-folder-access": "Predates the linter rule",
        "finish-args-host-filesystem-access": "Predates the linter rule",
        "finish-args-has-socket-ssh-auth": "Predates the linter rule"
    },
    "app.devsuite.Manuals": {
        "finish-args-flatpak-spawn-access": "application uses libflatpak to install SDK documentation",
        "finish-args-flatpak-system-talk-name": "application uses libflatpak install SDK documentation",
        "finish-args-flatpak-system-folder-access": "Predates the linter rule",
        "finish-args-flatpak-user-folder-access": "Predates the linter rule",
        "finish-args-host-ro-filesystem-access": "Predates the linter rule",
        "finish-args-unnecessary-xdg-data-gtk-doc-ro-access": "Manuals requires access to locally installed documentation",
        "finish-args-unnecessary-xdg-data-doc-ro-access": "Manuals requires access to locally installed documentation",
        "finish-args-unnecessary-xdg-data-devhelp-ro-access": "Manuals requires access to locally installed documentation"
    },
    "app.devsuite.Ptyxis": {
        "finish-args-flatpak-spawn-access": "application requires ptyxis-agent for PTY setup on host",
        "finish-args-host-filesystem-access": "Predates the linter rule"
    },
    "org.gnome.Totem.Devel": {
        "module-totem-source-git-no-tag-commit-branch": "This is the development version of Totem, tracking upstream",
        "appstream-id-mismatch-flatpak-id": "appstream-cid predates this linter rule",
        "manifest-file-is-symlink": "Predates the linter rule"
    },
    "org.gimp.GIMP": {
        "finish-args-unnecessary-xdg-config-gtk-3.0-rw-access": "gtk-3.0 and GIMP config.",
        "finish-args-unnecessary-xdg-config-GIMP-create-access": "GIMP config always used",
        "finish-args-host-tmp-access": "Predates the linter rule",
        "finish-args-host-filesystem-access": "Predates the linter rule"
    },
    "org.gitfourchette.gitfourchette": {
        "finish-args-flatpak-spawn-access": "Start external merge tool via flatpak-spawn",
        "finish-args-has-socket-ssh-auth": "Authenticate with git remotes via host's ssh-agent",
        "finish-args-host-filesystem-access": "Predates the linter rule"
    },
    "org.fcitx.Fcitx5": {
        "finish-args-arbitrary-dbus-access": "IDEs tend to require direct dbus access",
        "finish-args-unnecessary-xdg-config-fcitx-create-access": "need for simulating ibus daemon and changing kde system xkb settings",
        "finish-args-unnecessary-xdg-config-kxkbrc-rw-access": "Predates the linter rule",
        "finish-args-unnecessary-xdg-config-fontconfig-ro-access": "Predates the linter rule",
        "finish-args-unnecessary-xdg-cache-ibus-create-access": "Predates the linter rule",
        "finish-args-unnecessary-xdg-config-ibus-create-access": "Predates the linter rule",
        "finish-args-contains-both-x11-and-wayland": "Input method daemon need to talk with both XWayland/X11/Wayland applications at the same time"
    },
    "com.jetbrains.PyCharm-Professional": {
        "finish-args-arbitrary-dbus-access": "IDEs tend to require direct dbus access",
        "finish-args-host-filesystem-access": "Predates the linter rule",
        "finish-args-has-socket-ssh-auth": "Predates the linter rule"
    },
    "com.jetbrains.Rider": {
        "finish-args-arbitrary-dbus-access": "IDEs tend to require direct dbus access",
        "finish-args-flatpak-spawn-access": "the app predates this linter rule",
        "finish-args-host-filesystem-access": "Predates the linter rule"
    },
    "org.libreoffice.LibreOffice": {
        "finish-args-unnecessary-xdg-config-fontconfig-ro-access": "the app predates this linter rule, and this was added to fix <https://github.com/flathub/org.libreoffice.LibreOffice/issues/111> 'GTK bookmarks do not appear in the flatpak version of LibreOffice'",
        "finish-args-unnecessary-xdg-config-gtk-3.0-rw-access": "the app predates this linter rule, and this was added to fix <https://github.com/flathub/org.libreoffice.LibreOffice/issues/136> 'fontconfig user configuration'",
        "finish-args-host-filesystem-access": "Predates the linter rule",
        "finish-args-own-name-org.libreoffice.LibreOfficeIpc0": "Predates the linter rule"
    },
    "com.st.STM32CubeIDE": {
        "finish-args-arbitrary-dbus-access": "IDEs tend to require direct dbus access",
        "finish-args-home-filesystem-access": "Predates the linter rule"
    },
    "org.codeblocks.codeblocks": {
        "finish-args-arbitrary-dbus-access": "IDEs tend to require direct dbus access",
        "finish-args-contains-both-x11-and-wayland": "Predates the linter rule",
        "finish-args-home-filesystem-access": "Predates the linter rule",
        "finish-args-has-socket-ssh-auth": "Predates the linter rule"
    },
    "org.eclipse.Java": {
        "finish-args-arbitrary-dbus-access": "IDEs tend to require direct dbus access",
        "finish-args-host-tmp-access": "Predates the linter rule",
        "finish-args-host-filesystem-access": "Predates the linter rule",
        "finish-args-has-socket-ssh-auth": "Predates the linter rule"
    },
    "com.hack_computer.Clubhouse": {
        "finish-args-arbitrary-dbus-access": "https://github.com/flathub/flathub/pull/1873/files#r500116002",
        "finish-args-flatpak-spawn-access": "the app predates this linter rule",
        "appstream-id-mismatch-flatpak-id": "appstream-cid predates this linter rule",
        "finish-args-freedesktop-dbus-talk-name": "Predates the linter rule",
        "finish-args-flatpak-system-folder-access": "Predates the linter rule",
        "finish-args-flatpak-user-folder-access": "Predates the linter rule",
        "finish-args-host-var-access": "Predates the linter rule",
        "finish-args-host-filesystem-access": "Predates the linter rule",
        "finish-args-own-name-com.endlessm.GameStateService": "Predates the linter rule",
        "finish-args-own-name-com.hack_computer.GameStateService": "Predates the linter rule",
        "finish-args-own-name-com.hack_computer.HackSoundServer": "Predates the linter rule",
        "finish-args-own-name-com.hack_computer.HackToolbox": "Predates the linter rule"
    },
    "com.bishwasaha.Koncentro": {
        "finish-args-flatpak-spawn-access": "the app needs to run commands to change proxy settings on the host",
        "finish-args-unnecessary-xdg-config-environment.d-create-access": "the app needs to set proxy environment variables for terminal applications"
    },
    "ca.desrt.dconf-editor": {
        "finish-args-flatpak-spawn-access": "the app predates this linter rule",
        "appstream-id-mismatch-flatpak-id": "appstream-cid predates this linter rule",
        "finish-args-dconf-talk-name": "Predates the linter rule",
        "finish-args-direct-dconf-path": "Predates the linter rule",
        "finish-args-host-ro-filesystem-access": "Predates the linter rule"
    },
    "page.tesk.Refine": {
        "finish-args-flatpak-spawn-access": "needed to access host dconf configuration",
        "finish-args-unnecessary-xdg-config-dconf-rw-access": "needed to access host dconf configuration at launch time",
        "finish-args-direct-dconf-path": "needed to access host dconf configuration",
        "finish-args-dconf-talk-name": "needed to access host dconf configuration"
    },
    "org.altlinux.Tuner": {
        "finish-args-unnecessary-xdg-config-dconf-rw-access": "needed to access host dconf configuration at launch time",
        "finish-args-direct-dconf-path": "needed to access host dconf configuration",
        "finish-args-dconf-talk-name": "needed to access host dconf configuration"
    },
    "cc.nift.nsm": {
        "finish-args-flatpak-spawn-access": "the app predates this linter rule",
        "finish-args-host-filesystem-access": "Predates the linter rule"
    },
    "com.axosoft.GitKraken": {
        "finish-args-home-filesystem-access": "Predates the linter rule",
        "finish-args-has-socket-ssh-auth": "Predates the linter rule"
    },
    "com.borgbase.Vorta": {
        "finish-args-flatpak-spawn-access": "the app predates this linter rule",
        "finish-args-freedesktop-dbus-talk-name": "Predates the linter rule",
        "finish-args-flatpak-appdata-folder-access": "Predates the linter rule",
        "finish-args-host-filesystem-access": "Predates the linter rule",
        "finish-args-has-socket-ssh-auth": "Predates the linter rule",
        "finish-args-login1-system-talk-name": "Predates the linter rule"
    },
    "com.chatterino.chatterino": {
        "finish-args-flatpak-spawn-access": "the app predates this linter rule",
        "appstream-id-mismatch-flatpak-id": "appstream-cid predates this linter rule"
    },
    "com.georgefb.quickaccess": {
        "finish-args-flatpak-spawn-access": "the app predates this linter rule",
        "finish-args-host-filesystem-access": "Predates the linter rule"
    },
    "com.getmailspring.Mailspring": {
        "finish-args-flatpak-spawn-access": "the app predates this linter rule",
        "finish-args-contains-both-x11-and-wayland": "Predates the linter rule"
    },
    "com.google.AndroidStudio": {
        "finish-args-home-filesystem-access": "Predates the linter rule",
        "finish-args-has-socket-ssh-auth": "Predates the linter rule"
    },
    "com.jetbrains.CLion": {
        "finish-args-flatpak-spawn-access": "the app predates this linter rule",
        "external-gitmodule-url-found": "Predates the linter rule",
        "finish-args-host-filesystem-access": "Predates the linter rule",
        "finish-args-has-socket-gpg-agent": "Predates the linter rule",
        "finish-args-has-socket-ssh-auth": "Predates the linter rule"
    },
    "com.jetbrains.DataGrip": {
        "finish-args-flatpak-spawn-access": "the app predates this linter rule",
        "external-gitmodule-url-found": "Predates the linter rule",
        "finish-args-host-filesystem-access": "Predates the linter rule",
        "finish-args-has-socket-gpg-agent": "Predates the linter rule",
        "finish-args-has-socket-ssh-auth": "Predates the linter rule"
    },
    "com.jetbrains.IntelliJ-IDEA-Community": {
        "finish-args-home-filesystem-access": "Predates the linter rule",
        "finish-args-has-socket-gpg-agent": "Predates the linter rule",
        "finish-args-has-socket-ssh-auth": "Predates the linter rule"
    },
    "com.jetbrains.IntelliJ-IDEA-Ultimate": {
        "finish-args-home-filesystem-access": "Predates the linter rule",
        "finish-args-has-socket-gpg-agent": "Predates the linter rule",
        "finish-args-has-socket-ssh-auth": "Predates the linter rule"
    },
    "com.jetbrains.PhpStorm": {
        "finish-args-flatpak-spawn-access": "the app predates this linter rule",
        "external-gitmodule-url-found": "Predates the linter rule",
        "finish-args-home-filesystem-access": "Predates the linter rule",
        "finish-args-has-socket-gpg-agent": "Predates the linter rule",
        "finish-args-has-socket-ssh-auth": "Predates the linter rule"
    },
    "com.jetbrains.WebStorm": {
        "finish-args-home-filesystem-access": "Needed to browse project files"
    },
    "com.leinardi.gst": {
        "finish-args-flatpak-spawn-access": "the app predates this linter rule",
        "appstream-id-mismatch-flatpak-id": "appstream-cid predates this linter rule"
    },
    "com.leinardi.gwe": {
        "finish-args-flatpak-spawn-access": "the app predates this linter rule",
        "appstream-id-mismatch-flatpak-id": "appstream-cid predates this linter rule"
    },
    "com.leinardi.gx52": {
        "finish-args-flatpak-spawn-access": "the app predates this linter rule",
        "appstream-id-mismatch-flatpak-id": "appstream-cid predates this linter rule"
    },
    "com.notepadqq.Notepadqq": {
        "finish-args-flatpak-spawn-access": "the app predates this linter rule",
        "finish-args-home-filesystem-access": "Predates the linter rule"
    },
    "com.prusa3d.PrusaSlicer": {
        "finish-args-flatpak-spawn-access": "the app predates this linter rule",
        "finish-args-contains-both-x11-and-wayland": "Predates the linter rule",
        "finish-args-freedesktop-dbus-talk-name": "Predates the linter rule",
        "finish-args-home-filesystem-access": "Predates the linter rule",
        "finish-args-own-name-wildcard-com.prusa3d.prusaslicer": "Predates the linter rule"
    },
    "com.raggesilver.BlackBox": {
        "finish-args-flatpak-spawn-access": "the app predates this linter rule",
        "finish-args-host-filesystem-access": "Predates the linter rule"
    },
    "com.ranfdev.DistroShelf": {
        "finish-args-flatpak-spawn-access": "needed to run distrobox commands and manage containers"
    },
    "com.rawtherapee.RawTherapee": {
        "finish-args-flatpak-spawn-access": "the app predates this linter rule",
        "finish-args-host-tmp-access": "Predates the linter rule",
        "finish-args-home-filesystem-access": "Predates the linter rule"
    },
    "com.syntevo.SmartSynchronize": {
        "finish-args-flatpak-spawn-access": "the app predates this linter rule",
        "finish-args-home-filesystem-access": "Predates the linter rule"
    },
    "com.ulduzsoft.Birdtray": {
        "finish-args-flatpak-spawn-access": "the app predates this linter rule",
        "finish-args-flatpak-appdata-folder-access": "Predates the linter rule"
    },
    "com.ulaa.Ulaa": {
        "finish-args-contains-both-x11-and-wayland": "Optional Wayland support",
        "finish-args-dconf-talk-name": "Access host dconf for proxy resolution",
        "finish-args-direct-dconf-path": "Access host dconf for proxy resolution",
        "finish-args-desktopfile-filesystem-access": "Predates the linter rule"
    },
    "com.unity.UnityHub": {
        "finish-args-flatpak-spawn-access": "needed to spawn the flatpaked version of vscode from the editor",
        "finish-args-host-filesystem-access": "Predates the linter rule",
        "finish-args-login1-system-talk-name": "Predates the linter rule"
    },
    "com.visualstudio.code": {
        "finish-args-flatpak-spawn-access": "the app predates this linter rule",
        "finish-args-host-filesystem-access": "Predates the linter rule",
        "finish-args-has-socket-ssh-auth": "Predates the linter rule",
        "finish-args-login1-system-talk-name": "Predates the linter rule"
    },
    "com.visualstudio.code.insiders": {
        "finish-args-arbitrary-dbus-access": "IDEs tend to require direct dbus access",
        "finish-args-flatpak-spawn-access": "the app predates this linter rule",
        "finish-args-host-filesystem-access": "Predates the linter rule",
        "finish-args-has-socket-ssh-auth": "Predates the linter rule",
        "finish-args-login1-system-talk-name": "Predates the linter rule"
    },
    "com.visualstudio.code-oss": {
        "finish-args-flatpak-spawn-access": "the app predates this linter rule",
        "finish-args-contains-both-x11-and-wayland": "Predates the linter rule",
        "finish-args-host-filesystem-access": "Predates the linter rule",
        "finish-args-has-socket-ssh-auth": "Predates the linter rule"
    },
    "com.vscodium.codium": {
        "finish-args-flatpak-spawn-access": "the app predates this linter rule",
        "finish-args-host-filesystem-access": "Predates the linter rule",
        "finish-args-has-socket-ssh-auth": "Predates the linter rule",
        "finish-args-login1-system-talk-name": "Predates the linter rule"
    },
    "com.vscodium.codium-insiders": {
        "finish-args-flatpak-spawn-access": "needed to spawn several tools and command from host like podman, toolbox, compilers, etc",
        "finish-args-host-filesystem-access": "Predates the linter rule",
        "finish-args-has-socket-ssh-auth": "Predates the linter rule",
        "finish-args-login1-system-talk-name": "Predates the linter rule"
    },
    "de.z_ray.OptimusUI": {
        "finish-args-flatpak-spawn-access": "Requires use of prime-select, nvidia-prime-select or fedora-prime-select on the host; Furthermore it requires access to /etc/os-release on the host to determine the real host distribution to use the correct prime tool and enable / disable features in the UI"
    },
    "dev.boxi.Boxi": {
        "finish-args-flatpak-spawn-access": "the app predates this linter rule"
    },
    "dev.goats.xivlauncher": {
        "finish-args-flatpak-spawn-access": "the app predates this linter rule",
        "finish-args-home-filesystem-access": "Predates the linter rule"
    },
    "dev.lapce.lapce": {
        "finish-args-flatpak-spawn-access": "the app predates this linter rule",
        "finish-args-host-filesystem-access": "Predates the linter rule",
        "finish-args-has-socket-ssh-auth": "Predates the linter rule"
    },
    "dev.lizardbyte.app.Sunshine": {
        "finish-args-flatpak-spawn-access": "needed to start applications",
        "finish-args-home-filesystem-access": "Predates the linter rule"
    },
    "dev.zed.Zed": {
        "finish-args-flatpak-spawn-access": "application won't open without this permission set; also needed to spawn several tools and commands from the host",
        "finish-args-home-filesystem-access": "Predates the linter rule",
        "finish-args-has-socket-gpg-agent": "Predates the linter rule",
        "finish-args-has-socket-ssh-auth": "Predates the linter rule"
    },
    "dev.zed.Zed-Preview": {
        "finish-args-flatpak-spawn-access": "application won't open without this permission set; also needed to spawn several tools and commands from the host",
        "finish-args-home-filesystem-access": "Predates the linter rule",
        "finish-args-has-socket-gpg-agent": "Predates the linter rule",
        "finish-args-has-socket-ssh-auth": "Predates the linter rule"
    },
    "edu.stanford.Almond": {
        "finish-args-flatpak-spawn-access": "the app predates this linter rule",
        "appstream-id-mismatch-flatpak-id": "appstream-cid predates this linter rule",
        "finish-args-contains-both-x11-and-wayland": "Predates the linter rule",
        "finish-args-host-filesystem-access": "Predates the linter rule"
    },
    "es.estoes.wallpaperDownloader": {
        "finish-args-flatpak-spawn-access": "the app predates this linter rule"
    },
    "eu.skribisto.skribisto": {
        "finish-args-flatpak-spawn-access": "the app predates this linter rule",
        "finish-args-home-filesystem-access": "Predates the linter rule",
        "finish-args-own-name-wildcard-com.druide.antidote": "Predates the linter rule"
    },
    "io.atom.Atom": {
        "finish-args-flatpak-spawn-access": "the app predates this linter rule",
        "appstream-id-mismatch-flatpak-id": "appstream-cid predates this linter rule",
        "finish-args-host-filesystem-access": "Predates the linter rule",
        "finish-args-has-socket-ssh-auth": "Predates the linter rule"
    },
    "io.github.achetagames.epic_asset_manager": {
        "finish-args-flatpak-spawn-access": "the app predates this linter rule",
        "finish-args-host-filesystem-access": "Predates the linter rule"
    },
    "io.github.am2r_community_developers.AM2RLauncher": {
        "finish-args-flatpak-spawn-access": "the app predates this linter rule",
        "finish-args-home-ro-filesystem-access": "Predates the linter rule"
    },
    "io.github.congard.qnvsm": {
        "finish-args-flatpak-spawn-access": "the app predates this linter rule"
    },
    "io.github.dummerle.rare": {
        "finish-args-flatpak-spawn-access": "the app predates this linter rule",
        "finish-args-home-filesystem-access": "Predates the linter rule"
    },
    "io.github.ezQuake": {
        "appid-code-hosting-too-few-components": "the app predates this linter rule"
    },
    "io.github.giantpinkrobots.bootqt": {
        "finish-args-flatpak-spawn-access": "the app predates this linter rule",
        "finish-args-host-filesystem-access": "Predates the linter rule"
    },
    "io.github.jeffshee.Hidamari": {
        "finish-args-flatpak-spawn-access": "the app predates this linter rule",
        "finish-args-login1-system-talk-name": "Predates the linter rule"
    },
    "io.github.jliljebl.Flowblade": {
        "finish-args-flatpak-spawn-access": "the app predates this linter rule",
        "finish-args-host-filesystem-access": "Predates the linter rule"
    },
    "io.github.maurycyliebner.enve": {
        "finish-args-flatpak-spawn-access": "the app predates this linter rule",
        "finish-args-host-tmp-access": "Predates the linter rule",
        "finish-args-home-filesystem-access": "Predates the linter rule"
    },
    "io.github.mightycreak.Diffuse": {
        "finish-args-flatpak-spawn-access": "the app predates this linter rule",
        "finish-args-home-filesystem-access": "Predates the linter rule"
    },
    "io.github.mpobaschnig.Vaults": {
        "finish-args-flatpak-spawn-access": "the app predates this linter rule",
        "finish-args-host-filesystem-access": "Predates the linter rule"
    },
    "io.github.philipk.boilr": {
        "finish-args-flatpak-spawn-access": "the app predates this linter rule",
        "finish-args-unnecessary-xdg-data-flatpak-ro-access": "Required for showing which other Flatpaks are installed, so a shortcut can be added easly to Steam",
        "finish-args-unnecessary-xdg-data-lutris-ro-access": "Required for reading the installed games in Lutris, so a shortcut can be added easly to Steam",
        "finish-args-unnecessary-xdg-data-Steam-rw-access": "Required for reading and writing the shortcuts file in Steam, this is the purpose of BoilR",
        "finish-args-flatpak-appdata-folder-access": "Predates the linter rule"
    },
    "io.github.prateekmedia.appimagepool": {
        "finish-args-flatpak-spawn-access": "the app predates this linter rule",
        "finish-args-desktopfile-filesystem-access": "Predates the linter rule"
    },
    "io.github.randovania.Randovania": {
        "finish-args-unnecessary-xdg-config-Ryujinx-rw-access": "required to export a randomizer to the host's Ryujinx settings",
        "finish-args-flatpak-appdata-folder-access": "Predates the linter rule"
    },
    "io.github.Qalculate": {
        "appid-code-hosting-too-few-components": "the app predates this linter rule"
    },
    "io.github.realmazharhussain.GdmSettings": {
        "finish-args-flatpak-spawn-access": "the app predates this linter rule",
        "finish-args-unnecessary-xdg-config-monitors.xml-ro-access": "required for 'apply current display settings to GDM' feature"
    },
    "io.github.shiftey.Desktop": {
        "finish-args-flatpak-spawn-access": "the app predates this linter rule",
        "finish-args-flatpak-system-folder-access": "Predates the linter rule",
        "finish-args-host-filesystem-access": "Predates the linter rule",
        "finish-args-has-socket-gpg-agent": "Predates the linter rule",
        "finish-args-has-socket-ssh-auth": "Predates the linter rule"
    },
    "io.gitlab.Goodvibes": {
        "appid-code-hosting-too-few-components": "the app predates this linter rule"
    },
    "io.gitlab.librewolf-community": {
        "appid-code-hosting-too-few-components": "the app predates this linter rule",
        "finish-args-own-name-wildcard-io.gitlab.librewolf": "Predates the linter rule",
        "finish-args-own-name-wildcard-io.gitlab.firefox": "Predates the linter rule"
    },
    "io.gitlab.liferooter.TextPieces": {
        "finish-args-flatpak-spawn-access": "required for running user-defined text actions in host environment"
    },
    "io.howl.Editor": {
        "finish-args-flatpak-spawn-access": "the app predates this linter rule",
        "finish-args-contains-both-x11-and-wayland": "Predates the linter rule",
        "finish-args-host-filesystem-access": "Predates the linter rule",
        "finish-args-own-name-wildcard-io.howl": "Predates the linter rule"
    },
    "io.podman_desktop.PodmanDesktop": {
        "finish-args-flatpak-spawn-access": "the app predates this linter rule",
        "finish-args-home-filesystem-access": "Predates the linter rule"
    },
    "io.stoplight.studio": {
        "finish-args-flatpak-spawn-access": "the app predates this linter rule",
        "finish-args-has-socket-ssh-auth": "Predates the linter rule"
    },
    "net.nymtech.NymVPN": {
        "finish-args-host-var-access": "needed to access the daemon logs"
    },
    "net.codelogistics.webapps": {
        "finish-args-arbitrary-xdg-data-rw-access": "The app creates and removes desktop files in ~/.local/share/applications."
    },
    "net.cozic.joplin_desktop": {
        "external-gitmodule-url-found": "Predates the linter rule",
        "finish-args-home-filesystem-access": "Predates the linter rule"
    },
    "net.davidotek.pupgui2": {
        "finish-args-flatpak-spawn-access": "the app predates this linter rule",
        "finish-args-contains-both-x11-and-wayland": "Predates the linter rule",
        "finish-args-flatpak-appdata-folder-access": "Predates the linter rule"
    },
    "net.lutris.Lutris": {
        "finish-args-flatpak-spawn-access": "the app predates this linter rule",
        "finish-args-contains-both-x11-and-wayland": "Predates the linter rule",
        "finish-args-unnecessary-xdg-data-umu-create-access": "Uses shared installation for the umu runtime",
        "finish-args-flatpak-appdata-folder-access": "Predates the linter rule",
        "finish-args-home-filesystem-access": "Predates the linter rule"
    },
    "net.retrodeck.retrodeck": {
        "finish-args-unnecessary-xdg-data-Steam-rw-access": "SteamOS is the primary target of the application and it does not ship an xsettings daemon or xdg-desktop-portal-gtk: https://github.com/ValveSoftware/SteamOS/issues/803",
        "finish-args-unnecessary-xdg-config-gtk-3.0-ro-access": "SteamOS is the primary target of the application and it does not ship an xsettings daemon or xdg-desktop-portal-gtk: https://github.com/ValveSoftware/SteamOS/issues/803",
        "finish-args-contains-both-x11-and-wayland": "Predates the linter rule",
        "finish-args-flatpak-appdata-folder-access": "Predates the linter rule",
        "finish-args-host-filesystem-access": "Predates the linter rule",
        "finish-args-login1-talk-name": "Predates the linter rule"
    },
    "net.veloren.veloren": {
        "appstream-id-mismatch-flatpak-id": "appstream-cid predates this linter rule"
    },
    "org.cockpit_project.CockpitClient": {
        "finish-args-flatpak-spawn-access": "the app predates this linter rule"
    },
    "org.contourterminal.Contour": {
        "finish-args-flatpak-spawn-access": "the app predates this linter rule"
    },
    "org.coolero.Coolero": {
        "finish-args-flatpak-spawn-access": "the app predates this linter rule"
    },
    "org.cryptomator.Cryptomator": {
        "finish-args-flatpak-spawn-access": "the app predates this linter rule",
        "finish-args-home-filesystem-access": "Predates the linter rule"
    },
    "org.flatpak.Builder": {
        "*": "used by flathub infra",
        "finish-args-host-filesystem-access": "Predates the linter rule"
    },
    "org.flatpak.Builder.BaseApp": {
        "*": "used by flathub infra"
    },
    "org.flathub.flatpak-external-data-checker": {
        "*": "used by flathub infra",
        "finish-args-home-filesystem-access": "Predates the linter rule"
    },
    "org.freecad.FreeCAD": {
        "finish-args-flatpak-spawn-access": "Needed to launch OpenSCAD flatpak as a command-line tool for the importer.",
        "finish-args-host-filesystem-access": "Predates the linter rule"
    },
    "se.emijoh.mpw": {
        "finish-args-not-defined": "It is a command line package"
    },
    "org.gabmus.gfeeds": {
        "finish-args-flatpak-spawn-access": "the app predates this linter rule"
    },
    "org.gabmus.hydrapaper": {
        "finish-args-flatpak-spawn-access": "the app predates this linter rule",
        "finish-args-home-ro-filesystem-access": "Predates the linter rule"
    },
    "org.gabmus.unifydmin": {
        "finish-args-flatpak-spawn-access": "the app predates this linter rule",
        "appstream-id-mismatch-flatpak-id": "appstream-cid predates this linter rule",
        "finish-args-contains-both-x11-and-wayland": "Predates the linter rule",
        "finish-args-ssh-filesystem-access": "Predates the linter rule"
    },
    "org.gnome.Lollypop": {
        "finish-args-flatpak-spawn-access": "the app predates this linter rule"
    },
    "org.gnome.World.PikaBackup": {
        "finish-args-flatpak-spawn-access": "the app predates this linter rule",
        "finish-args-unnecessary-xdg-data-flatpak-ro-access": "Required to mount xdg-data/flatpak:ro to undo the tmpfs mount Flatpak does on --filesystem=host. The directory contains the Flatpak privileges overrides and app data that some people want to include in their backups.",
        "finish-args-flatpak-appdata-folder-access": "Predates the linter rule",
        "finish-args-host-var-access": "Predates the linter rule",
        "finish-args-host-filesystem-access": "Predates the linter rule",
        "finish-args-has-socket-ssh-auth": "Predates the linter rule"
    },
    "org.godotengine.Godot": {
        "finish-args-flatpak-spawn-access": "the app predates this linter rule",
        "appstream-id-mismatch-flatpak-id": "appstream-cid predates this linter rule",
        "finish-args-contains-both-x11-and-wayland": "Required as with fallback-x11 socket, Godot will fail to start up in Wayland sessions as X11 is still the default. The change this error arises from, https://github.com/flathub/org.godotengine.Godot/pull/170, predates this linter rule.",
        "finish-args-host-filesystem-access": "Predates the linter rule"
    },
    "org.godotengine.Godot3": {
        "finish-args-flatpak-spawn-access": "the app requires flatpak-spawn access to allow external code editors to be used with it",
        "finish-args-host-filesystem-access": "Predates the linter rule"
    },
    "org.godotengine.Godot3Sharp": {
        "finish-args-flatpak-spawn-access": "the app requires flatpak-spawn access to allow external code editors to be used with it",
        "finish-args-host-filesystem-access": "Predates the linter rule"
    },
    "org.godotengine.GodotSharp": {
        "finish-args-flatpak-spawn-access": "the app requires flatpak-spawn access to allow external code editors to be used with it",
        "finish-args-contains-both-x11-and-wayland": "Required as with fallback-x11 socket, Godot will fail to start up in Wayland sessions as X11 is still the default.",
        "finish-args-host-filesystem-access": "Predates the linter rule"
    },
    "org.jabref.jabref": {
        "finish-args-flatpak-spawn-access": "the app predates this linter rule",
        "finish-args-home-filesystem-access": "Predates the linter rule"
    },
    "org.kde.dolphin": {
        "finish-args-flatpak-spawn-access": "required for host shell access via internal terminal",
        "appstream-id-mismatch-flatpak-id": "appstream-cid predates this linter rule",
        "finish-args-flatpak-appdata-folder-access": "Predates the linter rule",
        "finish-args-home-filesystem-access": "Predates the linter rule"
    },
    "org.kde.gwenview": {
        "finish-args-unnecessary-xdg-data-Trash-rw-access": "required for access to Trash until Portal support is added",
        "finish-args-unnecessary-xdg-cache-thumbnails-rw-access": "required for thumbnail reading and generation",
        "appstream-id-mismatch-flatpak-id": "appstream-cid predates this linter rule",
        "finish-args-host-filesystem-access": "Predates the linter rule"
    },
    "org.kde.kate": {
        "finish-args-flatpak-spawn-access": "required for host shell access via internal terminal",
        "appstream-id-mismatch-flatpak-id": "appstream-cid predates this linter rule",
        "finish-args-host-filesystem-access": "Predates the linter rule"
    },
    "org.kde.kdevelop": {
        "finish-args-flatpak-spawn-access": "required for host shell access via internal terminal",
        "appstream-id-mismatch-flatpak-id": "appstream-cid predates this linter rule",
        "finish-args-host-filesystem-access": "Predates the linter rule",
        "finish-args-own-name-wildcard-org.kdevelop": "Predates the linter rule"
    },
    "org.kde.kile": {
        "finish-args-flatpak-spawn-access": "required for host shell access via internal terminal",
        "finish-args-home-filesystem-access": "Predates the linter rule"
    },
    "org.kde.konsole": {
        "finish-args-flatpak-spawn-access": "required for host shell access via internal terminal",
        "appstream-id-mismatch-flatpak-id": "appstream-cid predates this linter rule"
    },
    "org.kde.qmlkonsole": {
        "finish-args-flatpak-spawn-access": "required for host shell access via internal terminal"
    },
    "org.kde.yakuake": {
        "finish-args-flatpak-spawn-access": "required for host shell access via internal terminal",
        "appstream-id-mismatch-flatpak-id": "appstream-cid predates this linter rule",
        "finish-args-kwin-talk-name": "Predates the linter rule",
        "finish-args-plasmashell-talk-name": "Predates the linter rule"
    },
    "org.mozilla.Thunderbird": {
        "finish-args-contains-both-x11-and-wayland": "fallbacks to wayland on non-x11 system",
        "finish-args-gnupg-filesystem-access": "Predates the linter rule",
        "finish-args-own-name-wildcard-org.mozilla.thunderbird": "Predates the linter rule",
        "finish-args-own-name-wildcard-org.mozilla.thunderbird_beta": "Predates the linter rule"
    },
    "org.octave.Octave": {
        "finish-args-flatpak-spawn-access": "the app predates this linter rule",
        "appstream-id-mismatch-flatpak-id": "appstream-cid predates this linter rule",
        "finish-args-contains-both-x11-and-wayland": "Predates the linter rule",
        "finish-args-host-filesystem-access": "Predates the linter rule"
    },
    "org.openshot.OpenShot": {
        "finish-args-flatpak-spawn-access": "the app predates this linter rule",
        "finish-args-host-filesystem-access": "Predates the linter rule"
    },
    "org.pegasus_frontend.Pegasus": {
        "finish-args-flatpak-spawn-access": "the app predates this linter rule",
        "flathub-json-automerge-enabled": "Predates the linter rule",
        "finish-args-flatpak-appdata-folder-access": "Predates the linter rule",
        "finish-args-host-ro-filesystem-access": "Predates the linter rule"
    },
    "org.sil.FieldWorks": {
        "finish-args-flatpak-spawn-access": "the app predates this linter rule",
        "finish-args-host-tmp-access": "Predates the linter rule",
        "finish-args-host-filesystem-access": "Predates the linter rule"
    },
    "org.texstudio.TeXstudio": {
        "finish-args-flatpak-spawn-access": "the app predates this linter rule",
        "finish-args-host-tmp-access": "Predates the linter rule",
        "finish-args-host-filesystem-access": "Predates the linter rule"
    },
    "org.ultimatepp.TheIDE": {
        "finish-args-flatpak-spawn-access": "required to execute various host binaries, including compiler, debugger, and git within the application",
        "finish-args-host-filesystem-access": "Predates the linter rule"
    },
    "org.vim.Vim": {
        "finish-args-flatpak-spawn-access": "the app predates this linter rule",
        "appstream-id-mismatch-flatpak-id": "appstream-cid predates this linter rule",
        "finish-args-host-tmp-access": "Predates the linter rule",
        "finish-args-host-filesystem-access": "Predates the linter rule"
    },
    "org.wezfurlong.wezterm": {
        "finish-args-flatpak-spawn-access": "required to spawn the user's shell and other commands on the host system; it's the primary purpose of a terminal emulator",
        "finish-args-unnecessary-xdg-config-wezterm-rw-access": "required to access host configs, repos, workspaces and so on. https://github.com/flathub-infra/flatpak-builder-lint/issues/270",
        "flathub-json-automerge-enabled": "Predates the linter rule",
        "finish-args-home-ro-filesystem-access": "Predates the linter rule"
    },
    "org.zim_wiki.Zim": {
        "finish-args-flatpak-spawn-access": "the app predates this linter rule",
        "finish-args-contains-both-x11-and-wayland": "Predates the linter rule",
        "finish-args-home-filesystem-access": "Predates the linter rule"
    },
    "pm.mirko.Atoms": {
        "finish-args-flatpak-spawn-access": "the app predates this linter rule",
        "appstream-id-mismatch-flatpak-id": "appstream-cid predates this linter rule"
    },
    "re.sonny.Junction": {
        "finish-args-flatpak-spawn-access": "required to launch apps",
        "finish-args-unnecessary-xdg-data-flatpak-ro-access": "required to list apps",
        "finish-args-unnecessary-xdg-data-applications-ro-access": "required to list apps",
        "finish-args-flatpak-system-folder-access": "Predates the linter rule",
        "finish-args-host-var-access": "Predates the linter rule",
        "finish-args-host-ro-filesystem-access": "Predates the linter rule"
    },
    "com.google.Chrome": {
        "finish-args-contains-both-x11-and-wayland": "Predates the linter rule",
        "finish-args-dconf-talk-name": "Predates the linter rule",
        "finish-args-direct-dconf-path": "Predates the linter rule"
    },
    "com.google.ChromeDev": {
        "finish-args-contains-both-x11-and-wayland": "Predates the linter rule",
        "flathub-json-automerge-enabled": "Predates the linter rule",
        "finish-args-dconf-talk-name": "Predates the linter rule",
        "finish-args-direct-dconf-path": "Predates the linter rule"
    },
    "org.chromium.Chromium": {
        "finish-args-contains-both-x11-and-wayland": "optional wayland support",
        "finish-args-home-filesystem-access": "Predates the linter rule"
    },
    "net.scribus.Scribus": {
        "finish-args-host-filesystem-access": "Predates the linter rule"
    },
    "com.valvesoftware.Steam": {
        "finish-args-contains-both-x11-and-wayland": "not every game supports wayland",
        "finish-args-own-name-wildcard-com.steampowered": "Predates the linter rule"
    },
    "org.inkscape.Inkscape": {
        "finish-args-unnecessary-xdg-config-gtk-3.0-rw-access": "Access xdg-config/gtk-3.0 for bookmarks",
        "finish-args-contains-both-x11-and-wayland": "it can launch non-wayland UI via plugins",
        "finish-args-host-filesystem-access": "Predates the linter rule"
    },
    "com.adamcake.Bolt": {
        "finish-args-unnecessary-xdg-data-icons-create-access": "individual games' window icons need to be downloaded and copied to xdg-data/icons as the user installs or updates them",
        "finish-args-contains-both-x11-and-wayland": "some games support wayland and some don't"
    },
    "com.adobe.Flash-Player-Projector": {
        "finish-args-host-ro-filesystem-access": "Predates the linter rule"
    },
    "com.albiononline.AlbionOnline": {
        "appstream-id-mismatch-flatpak-id": "appstream-cid predates this linter rule"
    },
    "com.amazon.Workspaces": {
        "flathub-json-automerge-enabled": "Predates the linter rule"
    },
    "com.anydesk.Anydesk": {
        "appstream-id-mismatch-flatpak-id": "appstream-cid predates this linter rule",
        "finish-args-home-filesystem-access": "Predates the linter rule",
        "finish-args-login1-system-talk-name": "Predates the linter rule"
    },
    "com.behringer.XAirEdit": {
        "finish-args-home-filesystem-access": "Predates the linter rule"
    },
    "com.dropbox.Client": {
        "finish-args-own-name-wildcard-org.kde": "Initial import, outdated Qt, still uses legacy StatusNotifier implementation",
        "appstream-id-mismatch-flatpak-id": "appstream-cid predates this linter rule",
        "finish-args-host-tmp-access": "Predates the linter rule",
        "finish-args-home-filesystem-access": "Predates the linter rule"
    },
    "com.elsevier.MendeleyDesktop": {
        "appstream-id-mismatch-flatpak-id": "appstream-cid predates this linter rule",
        "finish-args-host-tmp-access": "Predates the linter rule",
        "finish-args-home-filesystem-access": "Predates the linter rule"
    },
    "com.fightcade.Fightcade": {
        "flathub-json-automerge-enabled": "Predates the linter rule, outdated clients cannot function"
    },
    "com.flashforge.FlashPrint": {
        "flathub-json-automerge-enabled": "Predates the linter rule",
        "finish-args-home-filesystem-access": "Predates the linter rule"
    },
    "com.getpostman.Postman": {
        "flathub-json-automerge-enabled": "Predates the linter rule",
        "finish-args-home-filesystem-access": "Predates the linter rule"
    },
    "com.icons8.Lunacy": {
        "flathub-json-automerge-enabled": "Predates the linter rule"
    },
    "com.jagex.RuneScape": {
        "appstream-id-mismatch-flatpak-id": "appstream-cid predates this linter rule",
        "flathub-json-automerge-enabled": "Predates the linter rule"
    },
    "com.lunarclient.LunarClient": {
        "finish-args-contains-both-x11-and-wayland": "Predates the linter rule",
        "flathub-json-automerge-enabled": "Predates the linter rule"
    },
    "com.microsoft.Edge": {
        "finish-args-contains-both-x11-and-wayland": "Predates the linter rule",
        "flathub-json-automerge-enabled": "Predates the linter rule",
        "finish-args-dconf-talk-name": "Predates the linter rule",
        "finish-args-direct-dconf-path": "Predates the linter rule",
        "finish-args-desktopfile-filesystem-access": "Predates the linter rule"
    },
    "com.skype.Client": {
        "appstream-id-mismatch-flatpak-id": "appstream-cid predates this linter rule"
    },
    "com.slack.Slack": {
        "finish-args-login1-system-talk-name": "Predates the linter rule"
    },
    "com.sublimemerge.App": {
        "finish-args-host-filesystem-access": "Predates the linter rule",
        "finish-args-has-socket-ssh-auth": "Predates the linter rule",
        "finish-args-own-name-com.sublimemerge": "Predates the linter rule"
    },
    "com.sublimetext.three": {
        "finish-args-contains-both-x11-and-wayland": "Predates the linter rule",
        "finish-args-host-filesystem-access": "Predates the linter rule"
    },
    "com.synology.CloudStationBackup": {
        "finish-args-home-filesystem-access": "Predates the linter rule"
    },
    "com.synology.SynologyDrive": {
        "finish-args-own-name-wildcard-org.kde": "Still uses legacy StatusNotifier implementation",
        "finish-args-home-filesystem-access": "Predates the linter rule"
    },
    "com.syntevo.SmartGit": {
        "finish-args-home-filesystem-access": "Predates the linter rule",
        "finish-args-has-socket-gpg-agent": "Predates the linter rule",
        "finish-args-has-socket-ssh-auth": "Predates the linter rule"
    },
    "com.teamspeak.TeamSpeak": {
        "finish-args-unnecessary-xdg-config-TeamSpeak-rw-access": "TeamSpeak 6 plugins installation directory.",
        "finish-args-contains-both-x11-and-wayland": "Required as with fallback-x11 socket, Teamspeak will crash when audio or hotkey settings are opened"
    },
    "com.tencent.WeChat": {
        "finish-args-own-name-wildcard-org.kde": "Still uses legacy StatusNotifier implementation"
    },
    "com.ticktick.TickTick": {
        "finish-args-contains-both-x11-and-wayland": "Predates the linter rule"
    },
    "com.viber.Viber": {
        "appstream-id-mismatch-flatpak-id": "appstream-cid predates this linter rule",
        "finish-args-contains-both-x11-and-wayland": "Predates the linter rule"
    },
    "io.botfather.Botfather": {
        "appstream-id-mismatch-flatpak-id": "appstream-cid predates this linter rule",
        "finish-args-home-filesystem-access": "Predates the linter rule"
    },
    "io.exodus.Exodus": {
        "appstream-id-mismatch-flatpak-id": "appstream-cid predates this linter rule"
    },
    "io.github.Archeb.opentrace": {
        "finish-args-flatpak-spawn-access": "This app uses org.freedesktop.Flatpak to provide ability to run nexttrace with cap_net_raw, which is necessary for a traceroute app"
    },
    "io.github.Fndroid.clash_for_windows": {
        "finish-args-login1-system-talk-name": "Predates the linter rule"
    },
    "io.github.ihhub.Fheroes2": {
        "flathub-json-automerge-enabled": "Predates the linter rule"
    },
    "io.github.MakovWait.Godots": {
        "finish-args-flatpak-spawn-access": "flatpak-spawn is needed for blender and external code editors",
        "finish-args-home-filesystem-access": "Predates the linter rule"
    },
    "io.wavebox.Wavebox": {
        "flathub-json-automerge-enabled": "Predates the linter rule"
    },
    "jp.yvt.OpenSpades": {
        "finish-args-contains-both-x11-and-wayland": "Predates the linter rule"
    },
    "me.dusansimic.DynamicWallpaper": {
        "finish-args-unnecessary-xdg-data-backgrounds-create-access": "https://github.com/dusansimic/dynamic-wallpaper/issues/5",
        "finish-args-unnecessary-xdg-data-gnome-background-properties-create-access": "https://github.com/dusansimic/dynamic-wallpaper/issues/5"
    },
    "me.amankhanna.opendeck": {
        "finish-args-flatpak-spawn-access": "host shell access required for running user-provided commands and also to start plugins using Wine and Node"
    },
    "me.timschneeberger.GalaxyBudsClient": {
        "finish-args-own-name-wildcard-org.kde": "The used version of the toolkit Avalonia only supports legacy KDE system tray icons: https://github.com/AvaloniaUI/Avalonia/issues/13782"
    },
    "org.firestormviewer.FirestormViewer": {
        "finish-args-own-name-com.secondlife.ViewerAppAPIService": "Predates the linter rule"
    },
    "org.freefilesync.FreeFileSync": {
        "appstream-id-mismatch-flatpak-id": "appstream-cid predates this linter rule",
        "finish-args-flatpak-appdata-folder-access": "Predates the linter rule",
        "finish-args-host-filesystem-access": "Predates the linter rule"
    },
    "org.geogebra.GeoGebra": {
        "appstream-id-mismatch-flatpak-id": "appstream-cid predates this linter rule",
        "finish-args-contains-both-x11-and-wayland": "Predates the linter rule",
        "flathub-json-automerge-enabled": "Predates the linter rule",
        "finish-args-home-filesystem-access": "Predates the linter rule"
    },
    "org.xfce.ristretto": {
        "finish-args-arbitrary-dbus-access": "https://github.com/flathub/flathub/issues/2770",
        "finish-args-host-filesystem-access": "Predates the linter rule"
    },
    "de.mediathekview.MediathekView": {
        "finish-args-flatpak-spawn-access": "required to start VLC flatpak to view videos and live streams",
        "finish-args-home-filesystem-access": "Predates the linter rule"
    },
    "io.github.fsobolev.TimeSwitch": {
        "finish-args-flatpak-spawn-access": "required to execute user-defined commands on the host",
        "finish-args-login1-system-talk-name": "Predates the linter rule"
    },
    "de.schmidhuberj.tubefeeder": {
        "finish-args-flatpak-spawn-access": "Spawn arbitrary video player",
        "finish-args-unnecessary-xdg-data-tubefeeder-create-access": "the app predates this linter rule"
    },
    "com.helix_editor.Helix": {
        "finish-args-flatpak-spawn-access": "required to access language servers installed on host",
        "finish-args-host-tmp-access": "Predates the linter rule",
        "finish-args-host-filesystem-access": "Predates the linter rule"
    },
    "dev.ensoft.ecode": {
        "finish-args-flatpak-spawn-access": "required to access language servers, linters and formatters installed on host",
        "finish-args-host-tmp-access": "Predates the linter rule",
        "finish-args-host-filesystem-access": "Predates the linter rule"
    },
    "codes.merritt.Nyrna": {
        "finish-args-flatpak-spawn-access": "required to access and change process status on the host"
    },
    "io.github.kotatogram": {
        "appid-code-hosting-too-few-components": "the app predates this linter rule",
        "flathub-json-automerge-enabled": "Predates the linter rule",
        "external-gitmodule-url-found": "Predates the linter rule",
        "module-tg_owt-checker-tracks-commits": "Manually updated, grandfathered"
    },
    "io.github.Hexchat": {
        "appid-code-hosting-too-few-components": "app-id predates this linter rule"
    },
    "io.github.ImEditor": {
        "appid-code-hosting-too-few-components": "app-id predates this linter rule",
        "appstream-id-mismatch-flatpak-id": "appstream-cid predates this linter rule"
    },
    "io.github.OpenToonz": {
        "appid-code-hosting-too-few-components": "app-id predates this linter rule",
        "finish-args-host-filesystem-access": "Predates the linter rule"
    },
    "io.github.Pithos": {
        "appid-code-hosting-too-few-components": "app-id predates this linter rule"
    },
    "io.github.Soundux": {
        "appid-code-hosting-too-few-components": "app-id predates this linter rule",
        "flathub-json-automerge-enabled": "Predates the linter rule"
    },
    "io.github.qnapi": {
        "appid-code-hosting-too-few-components": "app-id predates this linter rule",
        "finish-args-contains-both-x11-and-wayland": "Predates the linter rule"
    },
    "io.github.TransmissionRemoteGtk": {
        "appid-code-hosting-too-few-components": "app-id predates this linter rule"
    },
    "com.diffingo.fwbackups": {
        "finish-args-flatpak-spawn-access": "required to backup and restore installed packages",
        "appstream-id-mismatch-flatpak-id": "appstream-cid predates this linter rule",
        "finish-args-host-filesystem-access": "Predates the linter rule",
        "finish-args-has-socket-ssh-auth": "Predates the linter rule"
    },
    "org.gnome.font-viewer": {
        "finish-args-unnecessary-xdg-data-fonts-create-access": "required to save fonts"
    },
    "page.codeberg.JakobDev.jdAppStreamEdit": {
        "finish-args-flatpak-spawn-access": "required for preview in Gnome Software"
    },
    "page.codeberg.JakobDev.jdFlatpakSnapshot": {
        "finish-args-flatpak-spawn-access": "Needed to call flatpak to get some Information and check if a Flatpak is currently running",
        "finish-args-unnecessary-xdg-data-flatpak-ro-access": "Needs access to the Flatpak directory",
        "finish-args-flatpak-appdata-folder-access": "Predates the linter rule",
        "finish-args-flatpak-system-folder-access": "Predates the linter rule"
    },
    "io.github.zyedidia.micro": {
        "finish-args-flatpak-spawn-access": "users may want to use it for built-in terminal emulator",
        "finish-args-host-tmp-access": "Predates the linter rule",
        "finish-args-host-filesystem-access": "Predates the linter rule"
    },
    "io.github.mmstick.FontFinder": {
        "finish-args-unnecessary-xdg-data-fonts-create-access": "This program is designed to store font files in the font directory",
        "appstream-id-mismatch-flatpak-id": "appstream-cid predates this linter rule",
        "finish-args-contains-both-x11-and-wayland": "Predates the linter rule"
    },
    "com.dec05eba.gpu_screen_recorder": {
        "finish-args-flatpak-spawn-access": "the app requires flatpak-spawn to capture a monitor on AMD/Intel GPUs",
        "finish-args-contains-both-x11-and-wayland": "Predates the linter rule",
        "finish-args-host-filesystem-access": "Predates the linter rule"
    },
    "page.codeberg.JakobDev.jdSimpleAutostart": {
        "finish-args-unnecessary-xdg-config-autostart-create-access": "the app predates this linter rule",
        "finish-args-unnecessary-xdg-data-flatpak-ro-access": "the app predates this linter rule",
        "finish-args-unnecessary-xdg-data-applications-ro-access": "Needs to read desktop files",
        "finish-args-flatpak-system-folder-access": "Predates the linter rule",
        "finish-args-autostart-filesystem-access": "Predates the linter rule"
    },
    "page.codeberg.JakobDev.jdMinecraftLauncher": {
        "finish-args-unnecessary-xdg-data-applications-create-access": "jdMinecraftLauncher creates .desktop files in share/applications",
        "finish-args-contains-both-x11-and-wayland": "Predates the linter rule"
    },
    "it.mijorus.gearlever": {
        "finish-args-flatpak-spawn-access": "Required to launch AppImages that the user integrates into the system menu",
        "finish-args-host-tmp-access": "Required to extract some large AppImages into the /tmp directory: the tmpfs under /run/user/1000 might be too small",
        "finish-args-host-filesystem-access": "Predates the linter rule"
    },
    "page.codeberg.JakobDev.jdTextEdit": {
        "finish-args-flatpak-spawn-access": "Neded to execute external commands",
        "finish-args-host-filesystem-access": "Predates the linter rule"
    },
    "io.missioncenter.MissionCenter": {
        "finish-args-flatpak-spawn-access": "access to /proc is required in order to list running processes and their respective resource usage; see https://github.com/flathub/flathub/pull/4313#discussion_r1257263670",
        "finish-args-unnecessary-xdg-data-flatpak-ro-access": "read-only access to xdg-data/flatpak{,/exports/share} is required to query installed apps on the system and present the ones that are running to the user; see https://github.com/flathub/flathub/pull/4313#discussion_r1257263670",
        "finish-args-flatpak-system-folder-access": "Predates the linter rule",
        "finish-args-host-var-access": "Predates the linter rule",
        "finish-args-systemd1-system-talk-name": "Predates the linter rule"
    },
    "io.github.unrud.RecentFilter": {
        "finish-args-arbitrary-xdg-data-rw-access": "Requires full access to xdg-data/recently-used.xbel",
        "appstream-id-mismatch-flatpak-id": "appstream-cid predates this linter rule",
        "finish-args-home-ro-filesystem-access": "Predates the linter rule"
    },
    "org.gnu.emacs": {
        "finish-args-flatpak-spawn-access": "required to access external tools since the Emacs ecosystem expects to lean heavily on them",
        "finish-args-host-tmp-access": "Predates the linter rule",
        "finish-args-host-filesystem-access": "Predates the linter rule"
    },
    "io.github.nokse22.inspector": {
        "finish-args-flatpak-spawn-access": "Needed to execute external commands to show informations about your computer",
        "appstream-id-mismatch-flatpak-id": "appstream-cid predates this linter rule"
    },
    "io.github.Youda008.DoomRunner": {
        "finish-args-flatpak-spawn-access": "Needed to execute external game engines",
        "finish-args-home-filesystem-access": "Needed to browse external game files and folders"
    },
    "xyz.tytanium.DoorKnocker": {
        "finish-args-flatpak-spawn-access": "Required to get/check xdg-desktop-portal version"
    },
    "page.codeberg.JakobDev.jdDBusDebugger": {
        "finish-args-arbitrary-dbus-access": "It's a D-Bus Debugger",
        "finish-args-host-tmp-access": "Predates the linter rule"
    },
    "com.pojtinger.felicitas.Multiplex": {
        "finish-args-flatpak-spawn-access": "Needed to execute external copies of MPV and control them via IPC",
        "finish-args-host-tmp-access": "Predates the linter rule"
    },
    "io.github.flattool.Warehouse": {
        "finish-args-flatpak-spawn-access": "Required to manage Flatpaks on the host",
        "appstream-id-mismatch-flatpak-id": "appstream-cid predates this linter rule",
        "finish-args-flatpak-appdata-folder-access": "Predates the linter rule",
        "finish-args-flatpak-system-folder-access": "Predates the linter rule",
        "finish-args-flatpak-user-folder-access": "Predates the linter rule"
    },
    "io.github.jean28518.Linux-Assistant": {
        "finish-args-flatpak-spawn-access": "Required to get information about the os and execute host commands e.g. like the package managers",
        "finish-args-host-filesystem-access": "Predates the linter rule"
    },
    "net.nokyan.Resources": {
        "finish-args-flatpak-spawn-access": "Required to spawn a small executable dedicated to finding running processes in /proc",
        "finish-args-unnecessary-xdg-data-flatpak-ro-access": "Required to detect user-wide installed Flatpak applications by searching for .desktop files",
        "finish-args-flatpak-system-folder-access": "Predates the linter rule",
        "finish-args-host-var-access": "Predates the linter rule",
        "finish-args-host-ro-filesystem-access": "Predates the linter rule"
    },
    "io.github.everestapi.Olympus": {
        "finish-args-flatpak-spawn-access": "Required to be able to launch the modded Celeste game outside of the flatpak sandbox",
        "finish-args-flatpak-appdata-folder-access": "Predates the linter rule",
        "finish-args-home-filesystem-access": "Predates the linter rule"
    },
    "com.obsproject.Studio": {
        "finish-args-flatpak-spawn-access": "Required for the virtual camera feature",
        "external-gitmodule-url-found": "Flatpak are published by upstream from their own repo",
        "finish-args-host-filesystem-access": "Predates the linter rule"
    },
    "io.github.thetumultuousunicornofdarkness.cpu-x": {
        "finish-args-flatpak-spawn-access": "access to /dev/cpu and /dev/mem is required in order to display data about CPU and memory"
    },
    "engineer.atlas.Nyxt": {
        "finish-args-flatpak-spawn-access": "Required access to external tools since Nyxt ecosystem expects to rely heavily on them",
        "finish-args-host-filesystem-access": "Predates the linter rule"
    },
    "page.codeberg.JakobDev.jdProcessFileWatcher": {
        "finish-args-flatpak-spawn-access": "Run strace on the Host",
        "finish-args-unnecessary-xdg-data-applications-ro-access": "Needs to read desktop files",
        "finish-args-unnecessary-xdg-data-flatpak-ro-access": "Needs to read desktop files",
        "finish-args-flatpak-system-folder-access": "Predates the linter rule"
    },
    "io.github.dvlv.boxbuddyrs": {
        "finish-args-flatpak-spawn-access": "Requires use of Distrobox on the host",
        "finish-args-home-filesystem-access": "Predates the linter rule"
    },
    "io.kapsa.drive": {
        "finish-args-flatpak-spawn-access": "Required to spawn fusermount3 in order to run FUSE mount on a host system",
        "finish-args-host-filesystem-access": "Predates the linter rule"
    },
    "com.calibre_ebook.calibre": {
        "finish-args-unnecessary-xdg-data-Trash-rw-access": "Needs direct trash access, doesn't use portal",
        "finish-args-host-filesystem-access": "Predates the linter rule"
    },
    "app.drey.KeyRack": {
        "finish-args-unnecessary-xdg-data-flatpak-ro-access": "the app predates this linter rule",
        "finish-args-flatpak-appdata-folder-access": "Predates the linter rule",
        "finish-args-host-var-access": "Predates the linter rule"
    },
    "com.discordapp.Discord": {
        "flathub-json-automerge-enabled": "Predates the linter rule",
        "finish-args-contains-both-x11-and-wayland": "The client currently crashes if --socket=wayland and --socket=fallback-x11 are used"
    },
    "com.discordapp.DiscordCanary": {
        "flathub-json-automerge-enabled": "Predates the linter rule, outdated clients are forced to update",
        "finish-args-contains-both-x11-and-wayland": "The client currently crashes if --socket=wayland and --socket=fallback-x11 are used"
    },
    "com.hunterwittenborn.Celeste": {
        "finish-args-own-name-wildcard-org.kde": "Initial import, outdated Qt, still uses legacy StatusNotifier implementation",
        "finish-args-host-filesystem-access": "Predates the linter rule"
    },
    "us.zoom.Zoom": {
        "finish-args-own-name-wildcard-org.kde": "Initial import, outdated Qt, still uses legacy StatusNotifier implementation",
        "appstream-id-mismatch-flatpak-id": "appstream-cid predates this linter rule",
        "finish-args-contains-both-x11-and-wayland": "Predates the linter rule"
    },
    "org.kde.SymbolEditor": {
        "appstream-id-mismatch-flatpak-id": "appstream-cid predates this linter rule"
    },
    "org.kde.ark": {
        "appstream-id-mismatch-flatpak-id": "appstream-cid predates this linter rule",
        "finish-args-host-filesystem-access": "Predates the linter rule"
    },
    "org.kde.artikulate": {
        "appstream-id-mismatch-flatpak-id": "appstream-cid predates this linter rule"
    },
    "org.kde.blinken": {
        "appstream-id-mismatch-flatpak-id": "appstream-cid predates this linter rule"
    },
    "org.kde.cantor": {
        "appstream-id-mismatch-flatpak-id": "appstream-cid predates this linter rule"
    },
    "org.kde.digikam": {
        "appstream-id-mismatch-flatpak-id": "appstream-cid predates this linter rule",
        "finish-args-home-filesystem-access": "Predates the linter rule"
    },
    "org.kde.elisa": {
        "appstream-id-mismatch-flatpak-id": "appstream-cid predates this linter rule"
    },
    "org.kde.falkon": {
        "appstream-id-mismatch-flatpak-id": "appstream-cid predates this linter rule"
    },
    "org.kde.filelight": {
        "appstream-id-mismatch-flatpak-id": "appstream-cid predates this linter rule"
    },
    "org.kde.gcompris": {
        "appstream-id-mismatch-flatpak-id": "appstream-cid predates this linter rule"
    },
    "org.kde.index": {
        "appstream-id-mismatch-flatpak-id": "appstream-cid predates this linter rule",
        "finish-args-host-filesystem-access": "Predates the linter rule"
    },
    "org.kde.isoimagewriter": {
        "appstream-id-mismatch-flatpak-id": "appstream-cid predates this linter rule",
        "finish-args-host-filesystem-access": "Predates the linter rule"
    },
    "org.kde.juk": {
        "appstream-id-mismatch-flatpak-id": "appstream-cid predates this linter rule"
    },
    "org.kde.kaffeine": {
        "appstream-id-mismatch-flatpak-id": "appstream-cid predates this linter rule",
        "finish-args-home-filesystem-access": "Predates the linter rule"
    },
    "org.kde.kalzium": {
        "appstream-id-mismatch-flatpak-id": "appstream-cid predates this linter rule",
        "finish-args-home-filesystem-access": "Predates the linter rule"
    },
    "org.kde.kamoso": {
        "appstream-id-mismatch-flatpak-id": "appstream-cid predates this linter rule"
    },
    "org.kde.kanagram": {
        "appstream-id-mismatch-flatpak-id": "appstream-cid predates this linter rule"
    },
    "org.kde.kbibtex": {
        "appstream-id-mismatch-flatpak-id": "appstream-cid predates this linter rule"
    },
    "org.kde.kbruch": {
        "appstream-id-mismatch-flatpak-id": "appstream-cid predates this linter rule"
    },
    "org.kde.kcachegrind": {
        "appstream-id-mismatch-flatpak-id": "appstream-cid predates this linter rule",
        "finish-args-host-filesystem-access": "Predates the linter rule"
    },
    "org.kde.kcalc": {
        "appstream-id-mismatch-flatpak-id": "appstream-cid predates this linter rule"
    },
    "org.kde.kcolorchooser": {
        "appstream-id-mismatch-flatpak-id": "appstream-cid predates this linter rule"
    },
    "org.kde.kdenlive": {
        "appstream-id-mismatch-flatpak-id": "appstream-cid predates this linter rule",
        "finish-args-host-filesystem-access": "Predates the linter rule"
    },
    "org.kde.kdiff3": {
        "appstream-id-mismatch-flatpak-id": "appstream-cid predates this linter rule"
    },
    "org.kde.kfind": {
        "finish-args-host-filesystem-access": "Predates the linter rule"
    },
    "org.kde.kgeography": {
        "appstream-id-mismatch-flatpak-id": "appstream-cid predates this linter rule"
    },
    "org.kde.kgraphviewer": {
        "appstream-id-mismatch-flatpak-id": "appstream-cid predates this linter rule"
    },
    "org.kde.khangman": {
        "appstream-id-mismatch-flatpak-id": "appstream-cid predates this linter rule"
    },
    "org.kde.kid3": {
        "appstream-id-mismatch-flatpak-id": "appstream-cid predates this linter rule"
    },
    "org.kde.kig": {
        "appstream-id-mismatch-flatpak-id": "appstream-cid predates this linter rule"
    },
    "org.kde.kimagemapeditor": {
        "appstream-id-mismatch-flatpak-id": "appstream-cid predates this linter rule"
    },
    "org.kde.kiten": {
        "appstream-id-mismatch-flatpak-id": "appstream-cid predates this linter rule"
    },
    "org.kde.kleopatra": {
        "finish-args-gnupg-filesystem-access": "Predates the linter rule",
        "finish-args-own-name-org.kde.kwatchgnupg": "Predates the linter rule"
    },
    "org.kde.klettres": {
        "appstream-id-mismatch-flatpak-id": "appstream-cid predates this linter rule"
    },
    "org.kde.kmplot": {
        "appstream-id-mismatch-flatpak-id": "appstream-cid predates this linter rule"
    },
    "org.kde.kmymoney": {
        "finish-args-home-filesystem-access": "required for writing and deleting backup and temporary files",
        "appstream-id-mismatch-flatpak-id": "appstream-cid predates this linter rule"
    },
    "org.kde.koko": {
        "appstream-id-mismatch-flatpak-id": "appstream-cid predates this linter rule",
        "finish-args-home-filesystem-access": "Predates the linter rule"
    },
    "org.kde.kolourpaint": {
        "appstream-id-mismatch-flatpak-id": "appstream-cid predates this linter rule",
        "finish-args-home-filesystem-access": "Predates the linter rule"
    },
    "org.kde.kommit": {
        "appstream-id-mismatch-flatpak-id": "appstream-cid predates this linter rule",
        "finish-args-home-filesystem-access": "Predates the linter rule",
        "finish-args-has-socket-gpg-agent": "Predates the linter rule",
        "finish-args-has-socket-ssh-auth": "Predates the linter rule"
    },
    "org.kde.kompare": {
        "appstream-id-mismatch-flatpak-id": "appstream-cid predates this linter rule"
    },
    "org.kde.kongress": {
        "appstream-id-mismatch-flatpak-id": "appstream-cid predates this linter rule",
        "finish-args-own-name-org.kde.kongressac": "Predates the linter rule"
    },
    "org.kde.kontact": {
        "finish-args-gnupg-filesystem-access": "Predates the linter rule",
        "finish-args-own-name-org.freedesktop.Akonadi": "Predates the linter rule",
        "finish-args-own-name-wildcard-org.freedesktop.Akonadi": "Predates the linter rule",
        "finish-args-own-name-wildcard-org.freedesktop.Akonadi.Agent": "Predates the linter rule",
        "finish-args-own-name-wildcard-org.freedesktop.Akonadi.Control": "Predates the linter rule",
        "finish-args-own-name-wildcard-org.freedesktop.Akonadi.Resource": "Predates the linter rule",
        "finish-args-own-name-org.kde.accountwizard": "Predates the linter rule",
        "finish-args-own-name-wildcard-org.kde.akonadiconsole": "Predates the linter rule",
        "finish-args-own-name-org.kde.akregator": "Predates the linter rule",
        "finish-args-own-name-org.kde.kaddressbook": "Predates the linter rule",
        "finish-args-own-name-org.kde.kalarm": "Predates the linter rule",
        "finish-args-own-name-org.kde.kalendarac": "Predates the linter rule",
        "finish-args-own-name-wildcard-org.kde.kioexec": "Predates the linter rule",
        "finish-args-own-name-org.kde.kmail": "Predates the linter rule",
        "finish-args-own-name-org.kde.kmail2": "Predates the linter rule",
        "finish-args-own-name-org.kde.korgac": "Predates the linter rule",
        "finish-args-own-name-org.kde.korganizer": "Predates the linter rule",
        "finish-args-own-name-org.kde.merkuro": "Predates the linter rule",
        "finish-args-own-name-wildcard-org.kde.pim": "Predates the linter rule",
        "finish-args-own-name-org.kde.pimsettingexporter": "Predates the linter rule",
        "finish-args-own-name-org.kde.sieveeditor": "Predates the linter rule"
    },
    "org.kde.konversation": {
        "appstream-id-mismatch-flatpak-id": "appstream-cid predates this linter rule"
    },
    "org.kde.krdc": {
        "appstream-id-mismatch-flatpak-id": "appstream-cid predates this linter rule"
    },
    "org.kde.krename": {
        "appstream-id-mismatch-flatpak-id": "appstream-cid predates this linter rule",
        "finish-args-host-filesystem-access": "Predates the linter rule"
    },
    "org.kde.kronometer": {
        "appstream-id-mismatch-flatpak-id": "appstream-cid predates this linter rule"
    },
    "org.kde.kruler": {
        "appstream-id-mismatch-flatpak-id": "appstream-cid predates this linter rule"
    },
    "org.kde.kstars": {
        "appstream-id-mismatch-flatpak-id": "appstream-cid predates this linter rule"
    },
    "org.kde.kteatime": {
        "appstream-id-mismatch-flatpak-id": "appstream-cid predates this linter rule"
    },
    "org.kde.ktimetracker": {
        "appstream-id-mismatch-flatpak-id": "appstream-cid predates this linter rule"
    },
    "org.kde.ktorrent": {
        "appstream-id-mismatch-flatpak-id": "appstream-cid predates this linter rule",
        "finish-args-host-filesystem-access": "Predates the linter rule"
    },
    "org.kde.ktouch": {
        "appstream-id-mismatch-flatpak-id": "appstream-cid predates this linter rule",
        "finish-args-contains-both-x11-and-wayland": "Predates the linter rule"
    },
    "org.kde.kturtle": {
        "appstream-id-mismatch-flatpak-id": "appstream-cid predates this linter rule"
    },
    "org.kde.kwordquiz": {
        "appstream-id-mismatch-flatpak-id": "appstream-cid predates this linter rule"
    },
    "org.kde.kwrite": {
        "appstream-id-mismatch-flatpak-id": "appstream-cid predates this linter rule",
        "finish-args-host-filesystem-access": "Predates the linter rule"
    },
    "org.kde.kxstitch": {
        "appstream-id-mismatch-flatpak-id": "appstream-cid predates this linter rule",
        "finish-args-contains-both-x11-and-wayland": "Predates the linter rule"
    },
    "org.kde.labplot2": {
        "appstream-id-mismatch-flatpak-id": "appstream-cid predates this linter rule",
        "finish-args-host-tmp-access": "Predates the linter rule",
        "finish-args-host-filesystem-access": "Predates the linter rule"
    },
    "org.kde.lokalize": {
        "finish-args-host-filesystem-access": "Predates the linter rule"
    },
    "org.kde.marble": {
        "appstream-id-mismatch-flatpak-id": "appstream-cid predates this linter rule",
        "finish-args-contains-both-x11-and-wayland": "Predates the linter rule"
    },
    "org.kde.minuet": {
        "appstream-id-mismatch-flatpak-id": "appstream-cid predates this linter rule"
    },
    "org.kde.okteta": {
        "appstream-missing-developer-name": "grandfathered due to unannounced linter changes",
        "appstream-id-mismatch-flatpak-id": "appstream-cid predates this linter rule"
    },
    "org.kde.okular": {
        "appstream-id-mismatch-flatpak-id": "appstream-cid predates this linter rule",
        "finish-args-host-filesystem-access": "Predates the linter rule",
        "finish-args-login1-talk-name": "Predates the linter rule"
    },
    "org.kde.parley": {
        "appstream-id-mismatch-flatpak-id": "appstream-cid predates this linter rule"
    },
    "org.kde.peruse": {
        "appstream-id-mismatch-flatpak-id": "appstream-cid predates this linter rule"
    },
    "org.kde.pix": {
        "appstream-id-mismatch-flatpak-id": "appstream-cid predates this linter rule",
        "finish-args-home-filesystem-access": "Predates the linter rule"
    },
    "org.kde.rocs": {
        "appstream-id-mismatch-flatpak-id": "appstream-cid predates this linter rule"
    },
    "org.kde.skanpage": {
        "appstream-id-mismatch-flatpak-id": "appstream-cid predates this linter rule"
    },
    "org.kde.tellico": {
        "appstream-id-mismatch-flatpak-id": "appstream-cid predates this linter rule"
    },
    "org.kde.umbrello": {
        "appstream-id-mismatch-flatpak-id": "appstream-cid predates this linter rule",
        "finish-args-own-name-org.kde.umbrello-2": "Predates the linter rule"
    },
    "org.kde.vvave": {
        "appstream-id-mismatch-flatpak-id": "appstream-cid predates this linter rule",
        "finish-args-home-filesystem-access": "Predates the linter rule"
    },
    "org.kde.trojita": {
        "appstream-id-mismatch-flatpak-id": "appstream-cid predates this linter rule"
    },
    "org.kde.spectacle": {
        "appstream-id-mismatch-flatpak-id": "appstream-cid predates this linter rule",
        "finish-args-kwin-talk-name": "Predates the linter rule",
        "finish-args-plasmashell-talk-name": "Predates the linter rule"
    },
    "org.kde.ktechlab": {
        "appstream-id-mismatch-flatpak-id": "appstream-cid predates this linter rule"
    },
    "org.kde.krusader": {
        "appstream-id-mismatch-flatpak-id": "appstream-cid predates this linter rule",
        "finish-args-home-filesystem-access": "Predates the linter rule"
    },
    "org.kde.amarok": {
        "finish-args-home-filesystem-access": "Predates the linter rule"
    },
    "org.kde.skanlite": {
        "appstream-id-mismatch-flatpak-id": "appstream-cid predates this linter rule"
    },
    "io.github.Sunderland93.sway-input-config": {
        "finish-args-unnecessary-xdg-config-sway-rw-access": "Required to access Sway configuration on host"
    },
    "org.linuxshowplayer.LinuxShowPlayer": {
        "finish-args-flatpak-spawn-access": "Required by CommandCue(s) to allow users to interact with external tools",
        "finish-args-home-filesystem-access": "Predates the linter rule"
    },
    "dev.neovide.neovide": {
        "finish-args-flatpak-spawn-access": "required to allow spawning neovim on the host, terminal emulating, tools and command from host like podman, toolbox, compilers, etc",
        "finish-args-host-filesystem-access": "Predates the linter rule"
    },
    "com.core447.StreamController": {
        "finish-args-flatpak-spawn-access": "required to allow plugins to open apps on the host",
        "finish-args-home-filesystem-access": "Predates the linter rule"
    },
    "page.kramo.Cartridges": {
        "finish-args-flatpak-spawn-access": "required to launch games on the host",
        "finish-args-unnecessary-xdg-data-flatpak-ro-access": "access to xdg-data/flatpak/app and exports is needed to import games installed as user flatpaks",
        "finish-args-flatpak-appdata-folder-access": "Predates the linter rule",
        "finish-args-flatpak-system-folder-access": "Predates the linter rule",
        "finish-args-host-filesystem-access": "Predates the linter rule"
    },
    "page.codeberg.JakobDev.jdMacroPlayer": {
        "finish-args-flatpak-spawn-access": "Run ydotoold on the Host",
        "finish-args-host-tmp-access": "Predates the linter rule"
    },
    "com.brave.Browser": {
        "flathub-json-automerge-enabled": "Predates the linter rule",
        "finish-args-contains-both-x11-and-wayland": "Predates the linter rule",
        "finish-args-dconf-talk-name": "Predates the linter rule",
        "finish-args-direct-dconf-path": "Predates the linter rule",
        "finish-args-host-tmp-access": "Access host tmp for MPRIS media cover art",
        "finish-args-desktopfile-filesystem-access": "Predates the linter rule"
    },
    "app.lith.Lith": {
        "appstream-id-mismatch-flatpak-id": "appstream-cid predates this linter rule"
    },
    "ar.com.softwareperonista.Rockarrolla": {
        "appstream-id-mismatch-flatpak-id": "appstream-cid predates this linter rule"
    },
    "art.taunoerik.tauno-monitor": {
        "finish-args-home-filesystem-access": "Predates the linter rule"
    },
    "br.app.pw3270.terminal": {
        "appstream-id-mismatch-flatpak-id": "appstream-cid predates this linter rule"
    },
    "ca._0ldsk00l.Nestopia": {
        "appstream-id-mismatch-flatpak-id": "appstream-cid predates this linter rule",
        "finish-args-contains-both-x11-and-wayland": "Predates the linter rule",
        "finish-args-home-ro-filesystem-access": "Predates the linter rule"
    },
    "cc.arduino.arduinoide": {
        "appstream-id-mismatch-flatpak-id": "appstream-cid predates this linter rule",
        "finish-args-home-filesystem-access": "Predates the linter rule"
    },
    "com.bixense.PasswordCalculator": {
        "appstream-id-mismatch-flatpak-id": "appstream-cid predates this linter rule",
        "finish-args-contains-both-x11-and-wayland": "Predates the linter rule"
    },
    "com.bladecoder.adventure-editor": {
        "appstream-id-mismatch-flatpak-id": "appstream-cid predates this linter rule",
        "finish-args-contains-both-x11-and-wayland": "Predates the linter rule",
        "finish-args-home-filesystem-access": "Predates the linter rule"
    },
    "com.doycho.euterpe.gtk": {
        "appstream-id-mismatch-flatpak-id": "appstream-cid predates this linter rule"
    },
    "com.endlessm.photos": {
        "appstream-id-mismatch-flatpak-id": "appstream-cid predates this linter rule",
        "finish-args-home-filesystem-access": "Predates the linter rule"
    },
    "com.frac_tion.teleport": {
        "appstream-id-mismatch-flatpak-id": "appstream-cid predates this linter rule",
        "finish-args-home-filesystem-access": "Predates the linter rule"
    },
    "com.hack_computer.OperatingSystemApp": {
        "appstream-id-mismatch-flatpak-id": "appstream-cid predates this linter rule"
    },
    "dev.overlayed.Overlayed": {
        "flathub-json-automerge-enabled": "Allow merging of autobot PRs to keep webkitgtk updated"
    },
    "com.hack_computer.Sidetrack": {
        "appstream-id-mismatch-flatpak-id": "appstream-cid predates this linter rule"
    },
    "com.kavilgroup.gelectrical": {
        "appstream-id-mismatch-flatpak-id": "appstream-cid predates this linter rule",
        "finish-args-host-filesystem-access": "Predates the linter rule"
    },
    "com.kavilgroup.gestimator": {
        "appstream-id-mismatch-flatpak-id": "appstream-cid predates this linter rule"
    },
    "com.mattjakeman.ExtensionManager": {
        "appstream-id-mismatch-flatpak-id": "appstream-cid predates this linter rule"
    },
    "com.ozmartians.VidCutter": {
        "appstream-id-mismatch-flatpak-id": "appstream-cid predates this linter rule",
        "finish-args-host-filesystem-access": "Predates the linter rule"
    },
    "com.realm667.Wolfenstein_Blade_of_Agony": {
        "appstream-id-mismatch-flatpak-id": "appstream-cid predates this linter rule"
    },
    "com.rosegardenmusic.rosegarden": {
        "finish-args-home-filesystem-access": "Predates the linter rule"
    },
    "com.sourcepole.kadas": {
        "appstream-id-mismatch-flatpak-id": "appstream-cid predates this linter rule",
        "finish-args-host-filesystem-access": "Predates the linter rule"
    },
    "com.teeworlds.Teeworlds": {
        "appstream-id-mismatch-flatpak-id": "appstream-cid predates this linter rule"
    },
    "com.ultimaker.cura": {
        "appstream-id-mismatch-flatpak-id": "appstream-cid predates this linter rule",
        "finish-args-contains-both-x11-and-wayland": "Predates the linter rule",
        "finish-args-home-filesystem-access": "Predates the linter rule"
    },
    "com.wings3d.WINGS": {
        "appstream-id-mismatch-flatpak-id": "appstream-cid predates this linter rule",
        "finish-args-home-filesystem-access": "Predates the linter rule"
    },
    "com.zquestclassic.ZQuest": {
        "appstream-id-mismatch-flatpak-id": "appstream-cid predates this linter rule"
    },
    "de.gunibert.Hackgregator": {
        "appstream-id-mismatch-flatpak-id": "appstream-cid predates this linter rule"
    },
    "de.philippun1.Snoop": {
        "appstream-id-mismatch-flatpak-id": "appstream-cid predates this linter rule",
        "finish-args-home-filesystem-access": "Predates the linter rule"
    },
    "dev.jamiethalacker.window_painter": {
        "appstream-id-mismatch-flatpak-id": "appstream-cid predates this linter rule"
    },
    "de.wwwtech.ColorMate": {
        "appstream-id-mismatch-flatpak-id": "appstream-cid predates this linter rule"
    },
    "de.zwarf.picplanner": {
        "appstream-id-mismatch-flatpak-id": "appstream-cid predates this linter rule"
    },
    "eu.ad5001.LogarithmPlotter": {
        "appstream-id-mismatch-flatpak-id": "appstream-cid predates this linter rule"
    },
    "id.sideka.App": {
        "appstream-id-mismatch-flatpak-id": "appstream-cid predates this linter rule"
    },
    "im.gitter.Gitter": {
        "appstream-id-mismatch-flatpak-id": "appstream-cid predates this linter rule"
    },
    "info.bibletime.BibleTime": {
        "appstream-id-mismatch-flatpak-id": "appstream-cid predates this linter rule",
        "finish-args-contains-both-x11-and-wayland": "Predates the linter rule"
    },
    "info.olasagasti.revelation": {
        "appstream-id-mismatch-flatpak-id": "appstream-cid predates this linter rule"
    },
    "io.github.aerocyber.sitemarker": {
        "appstream-id-mismatch-flatpak-id": "appstream-cid predates this linter rule"
    },
    "io.github.amit9838.mousam": {
        "appstream-id-mismatch-flatpak-id": "appstream-cid predates this linter rule"
    },
    "io.github.betaflight.BetaflightConfigurator": {
        "appstream-id-mismatch-flatpak-id": "appstream-cid predates this linter rule",
        "finish-args-home-filesystem-access": "Predates the linter rule"
    },
    "io.github.dida_code.OpstaKultura": {
        "appstream-id-mismatch-flatpak-id": "appstream-cid predates this linter rule"
    },
    "io.github.diegoivanme.flowtime": {
        "appstream-id-mismatch-flatpak-id": "appstream-cid predates this linter rule"
    },
    "io.github.diegoivan.pdf_metadata_editor": {
        "appstream-id-mismatch-flatpak-id": "appstream-cid predates this linter rule"
    },
    "io.github.diegopvlk.Dosage": {
        "appstream-id-mismatch-flatpak-id": "appstream-cid predates this linter rule",
        "finish-args-login1-system-talk-name": "Predates the linter rule"
    },
    "io.github.dyegoaurelio.simple-wireplumber-gui": {
        "appstream-id-mismatch-flatpak-id": "appstream-cid predates this linter rule",
        "finish-args-unnecessary-xdg-config-wireplumber-create-access": "this program creates config files in xdg-config/wireplumber"
    },
    "io.github.FailurePoint.RandomNumberFive": {
        "appstream-id-mismatch-flatpak-id": "appstream-cid predates this linter rule"
    },
    "io.github.fabrialberio.pinapp": {
        "finish-args-unnecessary-xdg-data-flatpak-ro-access": "This program needs read-access to xdg-data/flatpak",
        "finish-args-unnecessary-xdg-data-applications-rw-access": "This program needs read-write access to xdg-data/applications",
        "finish-args-flatpak-system-folder-access": "Predates the linter rule",
        "finish-args-host-var-access": "Predates the linter rule",
        "finish-args-autostart-filesystem-access": "Predates the linter rule",
        "finish-args-desktopfile-filesystem-access": "Predates the linter rule",
        "finish-args-host-ro-filesystem-access": "Predates the linter rule"
    },
    "io.github.fizzyizzy05.binary": {
        "appstream-id-mismatch-flatpak-id": "appstream-cid predates this linter rule"
    },
    "io.github.leonardschardijn.Chirurgien": {
        "appstream-id-mismatch-flatpak-id": "appstream-cid predates this linter rule"
    },
    "io.github.limads.Queries": {
        "appstream-id-mismatch-flatpak-id": "appstream-cid predates this linter rule",
        "finish-args-home-filesystem-access": "Predates the linter rule"
    },
    "io.github.martinrotter.textosaurus": {
        "appstream-id-mismatch-flatpak-id": "appstream-cid predates this linter rule",
        "finish-args-host-filesystem-access": "Predates the linter rule"
    },
    "io.github.mki1967.mki3dgame": {
        "appstream-id-mismatch-flatpak-id": "appstream-cid predates this linter rule",
        "finish-args-contains-both-x11-and-wayland": "Predates the linter rule"
    },
    "io.github.nate_xyz.Chromatic": {
        "appstream-id-mismatch-flatpak-id": "appstream-cid predates this linter rule"
    },
    "io.github.nate_xyz.Conjure": {
        "appstream-id-mismatch-flatpak-id": "appstream-cid predates this linter rule"
    },
    "io.github.nate_xyz.Resonance": {
        "appstream-id-mismatch-flatpak-id": "appstream-cid predates this linter rule"
    },
    "io.github.nokse22.teleprompter": {
        "appstream-id-mismatch-flatpak-id": "appstream-cid predates this linter rule"
    },
    "io.github.nokse22.ultimate-tic-tac-toe": {
        "appstream-id-mismatch-flatpak-id": "appstream-cid predates this linter rule"
    },
    "io.github.OkuBrowser.oku": {
        "finish-args-flatpak-spawn-access": "Required to spawn fusermount3 in order to run FUSE mount on a host system",
        "finish-args-host-filesystem-access": "Predates the linter rule"
    },
    "io.github.orontee.Argos": {
        "appstream-id-mismatch-flatpak-id": "appstream-cid predates this linter rule"
    },
    "io.github.phastmike.tags": {
        "appstream-id-mismatch-flatpak-id": "appstream-cid predates this linter rule",
        "finish-args-host-filesystem-access": "Predates the linter rule"
    },
    "io.github.qwersyk.Newelle": {
        "appstream-id-mismatch-flatpak-id": "appstream-cid predates this linter rule"
    },
    "io.github.RodZill4.Material-Maker": {
        "appstream-id-mismatch-flatpak-id": "appstream-cid predates this linter rule",
        "finish-args-home-filesystem-access": "Predates the linter rule"
    },
    "io.github.thiefmd.themegenerator": {
        "appstream-id-mismatch-flatpak-id": "appstream-cid predates this linter rule"
    },
    "io.gitlab.celleron56.libretile": {
        "appstream-id-mismatch-flatpak-id": "appstream-cid predates this linter rule"
    },
    "io.gitlab.gregorni.Letterpress": {
        "appstream-id-mismatch-flatpak-id": "appstream-cid predates this linter rule"
    },
    "io.gitlab.gwendalj.package-transporter": {
        "appstream-id-mismatch-flatpak-id": "appstream-cid predates this linter rule",
        "finish-args-flatpak-appdata-folder-access": "Predates the linter rule",
        "finish-args-flatpak-system-folder-access": "Predates the linter rule"
    },
    "io.liri.Calculator": {
        "appstream-id-mismatch-flatpak-id": "appstream-cid predates this linter rule",
        "finish-args-contains-both-x11-and-wayland": "Predates the linter rule"
    },
    "io.mgba.mGBA": {
        "appstream-id-mismatch-flatpak-id": "appstream-cid predates this linter rule",
        "finish-args-host-filesystem-access": "Predates the linter rule"
    },
    "io.otsaloma.gaupol": {
        "appstream-id-mismatch-flatpak-id": "appstream-cid predates this linter rule",
        "finish-args-contains-both-x11-and-wayland": "Predates the linter rule",
        "finish-args-home-filesystem-access": "Predates the linter rule"
    },
    "io.otsaloma.nfoview": {
        "appstream-id-mismatch-flatpak-id": "appstream-cid predates this linter rule",
        "finish-args-contains-both-x11-and-wayland": "Predates the linter rule",
        "finish-args-home-filesystem-access": "Predates the linter rule"
    },
    "it.mijorus.collector": {
        "appstream-id-mismatch-flatpak-id": "appstream-cid predates this linter rule"
    },
    "it.mijorus.smile": {
        "appstream-id-mismatch-flatpak-id": "appstream-cid predates this linter rule"
    },
    "it.mijorus.whisper": {
        "appstream-id-mismatch-flatpak-id": "appstream-cid predates this linter rule"
    },
    "me.iepure.devtoolbox": {
        "appstream-id-mismatch-flatpak-id": "appstream-cid predates this linter rule"
    },
    "me.sanchezrodriguez.passes": {
        "appstream-id-mismatch-flatpak-id": "appstream-cid predates this linter rule"
    },
    "net.bartkessels.getit": {
        "appstream-id-mismatch-flatpak-id": "appstream-cid predates this linter rule",
        "finish-args-contains-both-x11-and-wayland": "Predates the linter rule"
    },
    "net.danigm.loop": {
        "appstream-id-mismatch-flatpak-id": "appstream-cid predates this linter rule"
    },
    "net.lugsole.bible_gui": {
        "appstream-id-mismatch-flatpak-id": "appstream-cid predates this linter rule"
    },
    "net.mediaarea.AVIMetaEdit": {
        "appstream-id-mismatch-flatpak-id": "appstream-cid predates this linter rule",
        "finish-args-contains-both-x11-and-wayland": "Predates the linter rule",
        "finish-args-host-filesystem-access": "Predates the linter rule"
    },
    "net.mediaarea.DVAnalyzer": {
        "appstream-id-mismatch-flatpak-id": "appstream-cid predates this linter rule",
        "finish-args-contains-both-x11-and-wayland": "Predates the linter rule",
        "finish-args-host-filesystem-access": "Predates the linter rule"
    },
    "net.mediaarea.MediaConch": {
        "appstream-id-mismatch-flatpak-id": "appstream-cid predates this linter rule",
        "finish-args-contains-both-x11-and-wayland": "Predates the linter rule",
        "finish-args-host-filesystem-access": "Predates the linter rule"
    },
    "net.mediaarea.MOVMetaEdit": {
        "appstream-id-mismatch-flatpak-id": "appstream-cid predates this linter rule",
        "finish-args-contains-both-x11-and-wayland": "Predates the linter rule",
        "finish-args-host-filesystem-access": "Predates the linter rule"
    },
    "net.mediaarea.QCTools": {
        "appstream-id-mismatch-flatpak-id": "appstream-cid predates this linter rule",
        "finish-args-contains-both-x11-and-wayland": "Predates the linter rule",
        "finish-args-host-filesystem-access": "Predates the linter rule"
    },
    "net.oz9aec.Gpredict": {
        "appstream-id-mismatch-flatpak-id": "appstream-cid predates this linter rule",
        "finish-args-contains-both-x11-and-wayland": "Predates the linter rule"
    },
    "net.redeclipse.RedEclipse": {
        "appstream-id-mismatch-flatpak-id": "appstream-cid predates this linter rule"
    },
    "net.runelite.RuneLite": {
        "appstream-id-mismatch-flatpak-id": "appstream-cid predates this linter rule"
    },
    "net.sourceforge.Chessx": {
        "appstream-id-mismatch-flatpak-id": "appstream-cid predates this linter rule"
    },
    "net.sourceforge.DuneLegacy": {
        "appstream-id-mismatch-flatpak-id": "appstream-cid predates this linter rule"
    },
    "net.sourceforge.electrip.Electrip": {
        "appstream-id-mismatch-flatpak-id": "appstream-cid predates this linter rule",
        "finish-args-home-filesystem-access": "Predates the linter rule"
    },
    "net.sourceforge.Fillets": {
        "appstream-id-mismatch-flatpak-id": "appstream-cid predates this linter rule"
    },
    "net.sourceforge.projectM": {
        "appstream-id-mismatch-flatpak-id": "appstream-cid predates this linter rule"
    },
    "net.sourceforge.Teo": {
        "appstream-id-mismatch-flatpak-id": "appstream-cid predates this linter rule"
    },
    "org.adishatz.syncpasswd": {
        "appstream-id-mismatch-flatpak-id": "appstream-cid predates this linter rule"
    },
    "org.apache.netbeans": {
        "appstream-id-mismatch-flatpak-id": "appstream-cid predates this linter rule",
        "finish-args-host-filesystem-access": "Predates the linter rule"
    },
    "org.azahar_emu.Azahar": {
        "finish-args-unnecessary-xdg-data-applications-create-access": "Azahar has a feature which creates .desktop files in ~/.local/share/applications",
        "finish-args-host-ro-filesystem-access": "Predates the linter rule"
    },
    "org.chrisoft.qmidiplayer": {
        "appstream-id-mismatch-flatpak-id": "appstream-cid predates this linter rule",
        "finish-args-host-filesystem-access": "Predates the linter rule"
    },
    "org.davmail.DavMail": {
        "appstream-id-mismatch-flatpak-id": "appstream-cid predates this linter rule",
        "finish-args-home-filesystem-access": "Predates the linter rule"
    },
    "org.develz.Crawl": {
        "appstream-id-mismatch-flatpak-id": "appstream-cid predates this linter rule"
    },
    "org.eclipse.iot.fourdiac.Ide": {
        "appstream-id-mismatch-flatpak-id": "appstream-cid predates this linter rule",
        "finish-args-dconf-talk-name": "Predates the linter rule",
        "finish-args-direct-dconf-path": "Predates the linter rule",
        "finish-args-host-filesystem-access": "Predates the linter rule"
    },
    "org.fedoraproject.MediaWriter": {
        "appstream-id-mismatch-flatpak-id": "appstream-cid predates this linter rule",
        "finish-args-host-filesystem-access": "Predates the linter rule"
    },
    "org.fritzing.Fritzing": {
        "appstream-id-mismatch-flatpak-id": "appstream-cid predates this linter rule",
        "finish-args-contains-both-x11-and-wayland": "Predates the linter rule"
    },
    "org.gahshomar.Gahshomar": {
        "appstream-id-mismatch-flatpak-id": "appstream-cid predates this linter rule"
    },
    "org.gnode.NixView": {
        "appstream-id-mismatch-flatpak-id": "appstream-cid predates this linter rule",
        "finish-args-home-ro-filesystem-access": "Predates the linter rule"
    },
    "org.gnome.Boxes": {
        "appstream-id-mismatch-flatpak-id": "appstream-cid predates this linter rule",
        "finish-args-dconf-talk-name": "Predates the linter rule",
        "finish-args-direct-dconf-path": "Predates the linter rule",
        "finish-args-host-filesystem-access": "Predates the linter rule"
    },
    "org.gnome.Calendar": {
        "appstream-id-mismatch-flatpak-id": "appstream-cid predates this linter rule",
        "finish-args-login1-system-talk-name": "Predates the linter rule"
    },
    "org.gnome.Characters": {
        "appstream-id-mismatch-flatpak-id": "appstream-cid predates this linter rule"
    },
    "org.gnome.Cheese": {
        "appstream-id-mismatch-flatpak-id": "appstream-cid predates this linter rule"
    },
    "org.gnome.ColorViewer": {
        "appstream-id-mismatch-flatpak-id": "appstream-cid predates this linter rule"
    },
    "org.gnome.Connections": {
        "appstream-id-mismatch-flatpak-id": "appstream-cid predates this linter rule"
    },
    "org.gnome.Devhelp": {
        "appstream-id-mismatch-flatpak-id": "appstream-cid predates this linter rule",
        "finish-args-host-ro-filesystem-access": "Predates the linter rule"
    },
    "org.gnome.eog": {
        "appstream-id-mismatch-flatpak-id": "appstream-cid predates this linter rule",
        "finish-args-host-filesystem-access": "Predates the linter rule"
    },
    "org.gnome.Evolution": {
        "appstream-id-mismatch-flatpak-id": "appstream-cid predates this linter rule",
        "finish-args-gnupg-filesystem-access": "Predates the linter rule"
    },
    "org.gnome.Geary": {
        "appstream-id-mismatch-flatpak-id": "appstream-cid predates this linter rule",
        "finish-args-host-tmp-access": "Predates the linter rule",
        "finish-args-login1-system-talk-name": "Predates the linter rule"
    },
    "org.gnome.gedit": {
        "appstream-id-mismatch-flatpak-id": "appstream-cid predates this linter rule",
        "finish-args-host-filesystem-access": "Predates the linter rule"
    },
    "org.gnome.gitlab.bazylevnik0.Convolution": {
        "appstream-id-mismatch-flatpak-id": "appstream-cid predates this linter rule"
    },
    "org.gnome.gitlab.Cowsay": {
        "appstream-id-mismatch-flatpak-id": "appstream-cid predates this linter rule"
    },
    "org.gnome.gitlab.johannesjh.favagtk": {
        "appstream-id-mismatch-flatpak-id": "appstream-cid predates this linter rule",
        "finish-args-host-filesystem-access": "Predates the linter rule"
    },
    "org.gnome.gThumb": {
        "appstream-id-mismatch-flatpak-id": "appstream-cid predates this linter rule"
    },
    "org.gnome.HexGL": {
        "appstream-id-mismatch-flatpak-id": "appstream-cid predates this linter rule"
    },
    "org.gnome.Loupe": {
        "appstream-id-mismatch-flatpak-id": "appstream-cid predates this linter rule",
        "finish-args-host-filesystem-access": "Predates the linter rule"
    },
    "org.gnome.meld": {
        "appstream-id-mismatch-flatpak-id": "appstream-cid predates this linter rule",
        "finish-args-host-filesystem-access": "Predates the linter rule"
    },
    "org.gnome.moserial": {
        "appstream-id-mismatch-flatpak-id": "appstream-cid predates this linter rule"
    },
    "org.gnome.Music": {
        "appstream-id-mismatch-flatpak-id": "appstream-cid predates this linter rule",
        "finish-args-login1-system-talk-name": "Predates the linter rule"
    },
    "org.gnome.NetworkDisplays": {
        "appstream-id-mismatch-flatpak-id": "appstream-cid predates this linter rule"
    },
    "org.gnome.Notes": {
        "appstream-id-mismatch-flatpak-id": "appstream-cid predates this linter rule",
        "finish-args-host-ro-filesystem-access": "Predates the linter rule"
    },
    "org.gnome.OfficeRunner": {
        "appstream-id-mismatch-flatpak-id": "appstream-cid predates this linter rule",
        "finish-args-contains-both-x11-and-wayland": "Predates the linter rule",
        "finish-args-login1-system-talk-name": "Predates the linter rule"
    },
    "org.gnome.Polari": {
        "appstream-id-mismatch-flatpak-id": "appstream-cid predates this linter rule",
        "finish-args-own-name-org.freedesktop.Telepathy.Client.Polari": "Predates the linter rule",
        "finish-args-own-name-wildcard-org.freedesktop.Telepathy.Client.Polari": "Predates the linter rule",
        "finish-args-own-name-wildcard-org.freedesktop.Telepathy.Client.TpGLibRequestAndHandle": "Predates the linter rule",
        "finish-args-own-name-org.freedesktop.Telepathy.AccountManager": "Predates the linter rule",
        "finish-args-own-name-org.freedesktop.Telepathy.ChannelDispatcher": "Predates the linter rule",
        "finish-args-own-name-org.freedesktop.Telepathy.MissionControl5": "Predates the linter rule",
        "finish-args-own-name-org.freedesktop.Telepathy.ConnectionManager.idle": "Predates the linter rule",
        "finish-args-own-name-wildcard-org.freedesktop.Telepathy.Connection.idle.irc": "Predates the linter rule",
        "finish-args-own-name-org.freedesktop.Telepathy.Client.Logger": "Predates the linter rule",
        "finish-args-own-name-org.freedesktop.Telepathy.Logger": "Predates the linter rule"
    },
    "org.gnome.PowerStats": {
        "appstream-id-mismatch-flatpak-id": "appstream-cid predates this linter rule"
    },
    "org.gnome.Recipes": {
        "appstream-id-mismatch-flatpak-id": "appstream-cid predates this linter rule"
    },
    "org.gnome.Rhythmbox3": {
        "appstream-id-mismatch-flatpak-id": "appstream-cid predates this linter rule"
    },
    "org.gnome.Shotwell": {
        "appstream-id-mismatch-flatpak-id": "appstream-cid predates this linter rule"
    },
    "org.gnome.SoundJuicer": {
        "appstream-id-mismatch-flatpak-id": "appstream-cid predates this linter rule"
    },
    "org.gnome.SoundRecorder": {
        "appstream-id-mismatch-flatpak-id": "appstream-cid predates this linter rule"
    },
    "org.gnome.SwellFoop": {
        "appstream-id-mismatch-flatpak-id": "appstream-cid predates this linter rule"
    },
    "org.gnome.TextEditor": {
        "appstream-id-mismatch-flatpak-id": "appstream-cid predates this linter rule",
        "finish-args-host-filesystem-access": "Predates the linter rule"
    },
    "org.gnome.Totem": {
        "appstream-id-mismatch-flatpak-id": "appstream-cid predates this linter rule"
    },
    "org.keepassxc.KeePassXC": {
        "appstream-id-mismatch-flatpak-id": "appstream-cid predates this linter rule",
        "finish-args-contains-both-x11-and-wayland": "Predates the linter rule",
        "finish-args-host-tmp-access": "Predates the linter rule",
        "finish-args-host-filesystem-access": "Predates the linter rule",
        "finish-args-has-socket-ssh-auth": "Predates the linter rule",
        "finish-args-login1-system-talk-name": "Predates the linter rule",
        "finish-args-own-name-org.freedesktop.secrets": "Predates the linter rule"
    },
    "org.KekikAkademi.BTKSorgu": {
        "appstream-id-mismatch-flatpak-id": "appstream-cid predates this linter rule",
        "finish-args-contains-both-x11-and-wayland": "Predates the linter rule"
    },
    "org.kekikakademi.eFatura": {
        "appstream-id-mismatch-flatpak-id": "appstream-cid predates this linter rule"
    },
    "org.kekikakademi.ntvHaber": {
        "appstream-id-mismatch-flatpak-id": "appstream-cid predates this linter rule"
    },
    "org.libsdl.Maelstrom": {
        "appstream-id-mismatch-flatpak-id": "appstream-cid predates this linter rule"
    },
    "org.mapeditor.Tiled": {
        "appstream-id-mismatch-flatpak-id": "appstream-cid predates this linter rule",
        "finish-args-host-filesystem-access": "Predates the linter rule"
    },
    "org.neverball.Neverball": {
        "appstream-id-mismatch-flatpak-id": "appstream-cid predates this linter rule"
    },
    "org.nickvision.cavalier": {
        "appstream-id-mismatch-flatpak-id": "appstream-cid predates this linter rule"
    },
    "org.openclonk.OpenClonk": {
        "appstream-id-mismatch-flatpak-id": "appstream-cid predates this linter rule"
    },
    "org.openfodder.OpenFodder": {
        "appstream-id-mismatch-flatpak-id": "appstream-cid predates this linter rule"
    },
    "org.openmw.OpenMW": {
        "finish-args-host-filesystem-access": "Predates the linter rule"
    },
    "org.openttd.OpenTTD": {
        "appstream-id-mismatch-flatpak-id": "appstream-cid predates this linter rule",
        "finish-args-home-filesystem-access": "Predates the linter rule"
    },
    "org.processing.processingide": {
        "appstream-id-mismatch-flatpak-id": "appstream-cid predates this linter rule",
        "finish-args-home-filesystem-access": "Predates the linter rule"
    },
    "org.pyzo.pyzo": {
        "finish-args-host-filesystem-access": "Predates the linter rule"
    },
    "org.qgis.qgis": {
        "appstream-id-mismatch-flatpak-id": "appstream-cid predates this linter rule",
        "finish-args-contains-both-x11-and-wayland": "Predates the linter rule",
        "finish-args-host-filesystem-access": "Predates the linter rule"
    },
    "org.quassel_irc.QuasselClient": {
        "appstream-id-mismatch-flatpak-id": "appstream-cid predates this linter rule"
    },
    "org.quetoo.Quetoo": {
        "appstream-id-mismatch-flatpak-id": "appstream-cid predates this linter rule",
        "finish-args-contains-both-x11-and-wayland": "Predates the linter rule"
    },
    "org.raceintospace.Raceintospace": {
        "appstream-id-mismatch-flatpak-id": "appstream-cid predates this linter rule",
        "finish-args-contains-both-x11-and-wayland": "Predates the linter rule"
    },
    "org.remmina.Remmina": {
        "appstream-id-mismatch-flatpak-id": "appstream-cid predates this linter rule",
        "finish-args-flatpak-spawn-access": "Needed to launch programs on the host specified by the user",
        "flathub-json-automerge-enabled": "Predates the linter rule",
        "finish-args-dconf-talk-name": "Predates the linter rule",
        "finish-args-home-filesystem-access": "Predates the linter rule",
        "finish-args-has-socket-ssh-auth": "Predates the linter rule"
    },
    "org.shadered.SHADERed": {
        "appstream-id-mismatch-flatpak-id": "appstream-cid predates this linter rule",
        "finish-args-home-filesystem-access": "Predates the linter rule"
    },
    "org.solarus_games.solarus.Launcher": {
        "appstream-id-mismatch-flatpak-id": "appstream-cid predates this linter rule"
    },
    "org.sparkleshare.SparkleShare": {
        "appstream-id-mismatch-flatpak-id": "appstream-cid predates this linter rule",
        "finish-args-contains-both-x11-and-wayland": "Predates the linter rule",
        "finish-args-home-filesystem-access": "Predates the linter rule"
    },
    "org.tabos.maxcontrol": {
        "appstream-id-mismatch-flatpak-id": "appstream-cid predates this linter rule"
    },
    "org.tabos.saldo": {
        "appstream-id-mismatch-flatpak-id": "appstream-cid predates this linter rule"
    },
    "org.thonny.Thonny": {
        "appstream-id-mismatch-flatpak-id": "appstream-cid predates this linter rule",
        "flathub-json-automerge-enabled": "Predates the linter rule",
        "finish-args-home-filesystem-access": "Predates the linter rule"
    },
    "org.xonotic.Xonotic": {
        "appstream-id-mismatch-flatpak-id": "appstream-cid predates this linter rule"
    },
    "page.codeberg.Imaginer.Imaginer": {
        "appstream-id-mismatch-flatpak-id": "appstream-cid predates this linter rule"
    },
    "se.manyver.Manyverse": {
        "appstream-id-mismatch-flatpak-id": "appstream-cid predates this linter rule",
        "finish-args-home-ro-filesystem-access": "Predates the linter rule"
    },
    "work.openpaper.Paperwork": {
        "appstream-id-mismatch-flatpak-id": "appstream-cid predates this linter rule",
        "finish-args-host-filesystem-access": "Predates the linter rule",
        "finish-args-own-name-work.openpaper.paperwork": "Predates the linter rule"
    },
    "xyz.slothlife.Jogger": {
        "appstream-id-mismatch-flatpak-id": "appstream-cid predates this linter rule"
    },
    "com.oyajun.ColorCode": {
        "appstream-id-mismatch-flatpak-id": "appstream-cid predates this linter rule"
    },
    "io.github.nyre221.kiview": {
        "finish-args-wildcard-kde-talk-name": "Required to send commands to the active dolphin window.",
        "finish-args-host-ro-filesystem-access": "Predates the linter rule"
    },
    "org.kde.ghostwriter": {
        "appstream-id-mismatch-flatpak-id": "appstream-cid predates this linter rule"
    },
    "org.goldendict.GoldenDict": {
        "module-goldendict-source-git-branch": "Needed for x-checker as upstream does not tag releaases."
    },
    "net.rpcs3.RPCS3": {
        "module-rpcs3-source-git-branch": "Needed for custom updater to update once a day per upstream recommendation.",
        "flathub-json-automerge-enabled": "Grandfather in on condition of weekly update workflow. Without automerge builds fail as branch moves to another SHA",
        "finish-args-home-ro-filesystem-access": "Predates the linter rule"
    },
    "io.github.loot.loot": {
        "finish-args-unnecessary-xdg-config-heroic-ro-access": "Needed to detect games installed through Heroic Games Launcher.",
        "finish-args-unnecessary-xdg-config-openmw-rw-access": "Needed to detect and make changes to OpenMW when it is installed as a distribution package.",
        "finish-args-unnecessary-xdg-data-openmw-ro-access": "Needed to read OpenMW data when it is installed as a distribution package.",
        "finish-args-unnecessary-xdg-data-Steam-ro-access": "Needed to detect and make changes to games installed through Steam.",
        "finish-args-unnecessary-xdg-data-Steam-rw-access": "Needed to detect and make changes to games installed through Steam.",
        "finish-args-flatpak-appdata-folder-access": "Needed to detect and make changes to games installed through Steam and Heroic Games Launcher.",
        "finish-args-flatpak-system-folder-access": "Needed to read the OpenMW install folder when it is installed as a system Flatpak.",
        "finish-args-flatpak-user-folder-access": "Needed to read the OpenMW install folder when it is installed as a user Flatpak."
    },
    "io.github.pantheon_tweaks.pantheon-tweaks": {
        "finish-args-flatpak-spawn-access": "Needed to get XDG_DATA_DIRS with flatpak-swapn to bridge host's GSettings.",
        "finish-args-dconf-talk-name": "Predates the linter rule",
        "finish-args-direct-dconf-path": "Predates the linter rule",
        "finish-args-legacy-icon-folder-permission": "DE tweak app",
        "finish-args-host-ro-filesystem-access": "Predates the linter rule"
    },
    "ch.tlaun.TL": {
        "flathub-json-automerge-enabled": "Predates the linter rule"
    },
    "com.adilhanney.ricochlime": {
        "flathub-json-automerge-enabled": "Predates the linter rule"
    },
    "com.adilhanney.saber": {
        "flathub-json-automerge-enabled": "Predates the linter rule"
    },
    "com.adilhanney.super_nonogram": {
        "flathub-json-automerge-enabled": "Predates the linter rule"
    },
    "com.atlauncher.ATLauncher": {
        "flathub-json-automerge-enabled": "Predates the linter rule"
    },
    "com.cassidyjames.butler": {
        "flathub-json-automerge-enabled": "Predates the linter rule"
    },
    "com.cassidyjames.plausible": {
        "flathub-json-automerge-enabled": "Predates the linter rule"
    },
    "com.inochi2d.inochi-creator": {
        "flathub-json-automerge-enabled": "Predates the linter rule",
        "finish-args-host-filesystem-access": "Predates the linter rule"
    },
    "com.quexten.Goldwarden": {
        "flathub-json-automerge-enabled": "Predates the linter rule"
    },
    "com.redis.RedisInsight": {
        "flathub-json-automerge-enabled": "Predates the linter rule",
        "finish-args-home-filesystem-access": "Predates the linter rule"
    },
    "com.steamgriddb.SGDBoop": {
        "flathub-json-automerge-enabled": "Predates the linter rule",
        "finish-args-flatpak-appdata-folder-access": "Predates the linter rule",
        "finish-args-flatpak-system-folder-access": "Read-only access to /var/lib/flatpak/app/com.valvesoftware.Steam to check whether Steam Flatpak is installed"
    },
    "com.steamgriddb.steam-rom-manager": {
        "flathub-json-automerge-enabled": "Predates the linter rule",
        "finish-args-host-filesystem-access": "Predates the linter rule"
    },
    "com.tominlab.wonderpen": {
        "flathub-json-automerge-enabled": "Predates the linter rule"
    },
    "dev.schlaubi.Tonbrett": {
        "flathub-json-automerge-enabled": "Predates the linter rule"
    },
    "dev.serebit.Waycheck": {
        "flathub-json-automerge-enabled": "Predates the linter rule"
    },
    "dev.skynomads.Seabird": {
        "flathub-json-automerge-enabled": "Predates the linter rule",
        "finish-args-home-filesystem-access": "Predates the linter rule"
    },
    "dev.storyapps.starc": {
        "flathub-json-automerge-enabled": "Predates the linter rule",
        "finish-args-contains-both-x11-and-wayland": "Predates the linter rule",
        "finish-args-host-tmp-access": "Predates the linter rule",
        "finish-args-home-filesystem-access": "Predates the linter rule"
    },
    "eu.quelltext.open_chakra_toning": {
        "flathub-json-automerge-enabled": "Predates the linter rule"
    },
    "eu.vcmi.VCMI": {
        "flathub-json-automerge-enabled": "Predates the linter rule"
    },
    "fi.skyjake.Lagrange": {
        "flathub-json-automerge-enabled": "Predates the linter rule",
        "finish-args-home-ro-filesystem-access": "Predates the linter rule"
    },
    "im.fluffychat.Fluffychat": {
        "flathub-json-automerge-enabled": "Predates the linter rule",
        "finish-args-own-name-chat.fluffy.fluffychat": "Predates the linter rule"
    },
    "info.portfolio_performance.PortfolioPerformance": {
        "flathub-json-automerge-enabled": "Predates the linter rule",
        "finish-args-home-filesystem-access": "Predates the linter rule"
    },
    "io.github.gopher64.gopher64": {
        "flathub-json-automerge-enabled": "Predates the linter rule"
    },
    "io.github.kukuruzka165.materialgram": {
        "flathub-json-automerge-enabled": "Predates the linter rule",
        "external-gitmodule-url-found": "Predates the linter rule",
        "module-tg_owt-checker-tracks-commits": "Manually updated, grandfathered",
        "finish-args-home-ro-filesystem-access": "Predates the linter rule"
    },
    "io.github.nearinfinitybrowser.nearinfinity": {
        "flathub-json-automerge-enabled": "Predates the linter rule",
        "finish-args-host-tmp-access": "Predates the linter rule",
        "finish-args-host-filesystem-access": "Predates the linter rule"
    },
    "io.github.sharkwouter.Minigalaxy": {
        "flathub-json-automerge-enabled": "Predates the linter rule",
        "finish-args-contains-both-x11-and-wayland": "Predates the linter rule"
    },
    "io.github.waylyrics.Waylyrics": {
        "flathub-json-automerge-enabled": "Predates the linter rule"
    },
    "io.github.wiiznokes.fan-control": {
        "flathub-json-automerge-enabled": "Predates the linter rule"
    },
    "io.github.xiaoyifang.goldendict_ng": {
        "flathub-json-automerge-enabled": "Predates the linter rule"
    },
    "md.obsidian.Obsidian": {
        "flathub-json-automerge-enabled": "Predates the linter rule",
        "finish-args-home-filesystem-access": "Predates the linter rule",
        "finish-args-has-socket-ssh-auth": "Predates the linter rule"
    },
    "net.werwolv.ImHex": {
        "flathub-json-automerge-enabled": "Predates the linter rule",
        "finish-args-host-filesystem-access": "Predates the linter rule"
    },
    "network.loki.Session": {
        "flathub-json-automerge-enabled": "Predates the linter rule",
        "finish-args-home-filesystem-access": "Predates the linter rule"
    },
    "org._2009scape.Launcher": {
        "flathub-json-automerge-enabled": "Predates the linter rule"
    },
    "org.easyrpg.player": {
        "flathub-json-automerge-enabled": "Predates the linter rule",
        "finish-args-home-filesystem-access": "Predates the linter rule"
    },
    "org.freedesktop.Sdk.Extension.golang": {
        "flathub-json-automerge-enabled": "Predates the linter rule"
    },
    "org.freedesktop.Sdk.Extension.rust-stable": {
        "flathub-json-automerge-enabled": "Predates the linter rule"
    },
    "org.librepcb.LibrePCB": {
        "flathub-json-automerge-enabled": "Predates the linter rule",
        "finish-args-home-filesystem-access": "Predates the linter rule"
    },
    "org.naev.Naev": {
        "flathub-json-automerge-enabled": "Predates the linter rule"
    },
    "org.otfried.Ipe": {
        "flathub-json-automerge-enabled": "Predates the linter rule"
    },
    "org.prismlauncher.PrismLauncher": {
        "flathub-json-automerge-enabled": "Predates the linter rule",
        "finish-args-contains-both-x11-and-wayland": "Predates the linter rule"
    },
    "org.purei.Play": {
        "flathub-json-automerge-enabled": "Predates the linter rule",
        "finish-args-home-ro-filesystem-access": "Predates the linter rule"
    },
    "org.radare.iaito": {
        "flathub-json-automerge-enabled": "Predates the linter rule"
    },
    "org.zrythm.Zrythm": {
        "flathub-json-automerge-enabled": "Predates the linter rule",
        "finish-args-contains-both-x11-and-wayland": "Predates the linter rule",
        "finish-args-host-ro-filesystem-access": "Predates the linter rule"
    },
    "rocks.koreader.KOReader": {
        "flathub-json-automerge-enabled": "Predates the linter rule",
        "finish-args-host-filesystem-access": "Predates the linter rule"
    },
    "xyz.armcord.ArmCord": {
        "flathub-json-automerge-enabled": "Predates the linter rule"
    },
    "uk.org.greenend.chiark.sgtatham.putty": {
        "appid-too-many-components-for-app": "Predates the linter rule",
        "finish-args-has-socket-ssh-auth": "Predates the linter rule"
    },
    "uk.org.greenend.chiark.sgtatham.puzzles": {
        "appid-too-many-components-for-app": "Predates the linter rule"
    },
    "app.rednotebook.RedNotebook": {
        "finish-args-contains-both-x11-and-wayland": "Predates the linter rule",
        "finish-args-home-filesystem-access": "Predates the linter rule"
    },
    "ar.com.tuxguitar.TuxGuitar": {
        "finish-args-contains-both-x11-and-wayland": "Predates the linter rule",
        "finish-args-home-filesystem-access": "Predates the linter rule"
    },
    "at.priv.toastfreeware.ConfClerk": {
        "finish-args-contains-both-x11-and-wayland": "Predates the linter rule"
    },
    "ca.parallel_launcher.ParallelLauncher": {
        "finish-args-contains-both-x11-and-wayland": "Predates the linter rule",
        "finish-args-host-filesystem-access": "Predates the linter rule",
        "finish-args-login1-talk-name": "Predates the linter rule"
    },
    "cc.retroshare.retroshare-gui": {
        "finish-args-host-filesystem-access": "Predates the linter rule"
    },
    "ch.openboard.OpenBoard": {
        "finish-args-contains-both-x11-and-wayland": "Predates the linter rule",
        "finish-args-home-filesystem-access": "Predates the linter rule"
    },
    "chat.quadrix.Quadrix": {
        "finish-args-contains-both-x11-and-wayland": "Predates the linter rule"
    },
    "chat.rocket.RocketChat": {
        "finish-args-contains-both-x11-and-wayland": "Predates the linter rule"
    },
    "com.abagames.rRootage": {
        "finish-args-contains-both-x11-and-wayland": "Predates the linter rule"
    },
    "com.chez.GrafX2": {
        "finish-args-contains-both-x11-and-wayland": "Predates the linter rule",
        "finish-args-home-filesystem-access": "Predates the linter rule"
    },
    "com.freerdp.FreeRDP": {
        "finish-args-contains-both-x11-and-wayland": "Predates the linter rule"
    },
    "com.heroicgameslauncher.hgl": {
        "finish-args-contains-both-x11-and-wayland": "Predates the linter rule",
        "finish-args-unnecessary-xdg-data-umu-create-access": "Uses shared installation for the umu runtime",
        "finish-args-unnecessary-xdg-config-MangoHud-ro-access": "Access shared MangoHud configuration files",
        "finish-args-flatpak-appdata-folder-access": "Predates the linter rule",
        "finish-args-desktopfile-filesystem-access": "Predates the linter rule"
    },
    "com.katawa_shoujo.KatawaShoujo": {
        "finish-args-contains-both-x11-and-wayland": "Predates the linter rule"
    },
    "com.logseq.Logseq": {
        "finish-args-contains-both-x11-and-wayland": "Predates the linter rule",
        "finish-args-home-filesystem-access": "Predates the linter rule",
        "finish-args-has-socket-ssh-auth": "Predates the linter rule"
    },
    "com.mastermindzh.tidal-hifi": {
        "finish-args-contains-both-x11-and-wayland": "Predates the linter rule"
    },
    "com.mattermost.Desktop": {
        "finish-args-contains-both-x11-and-wayland": "Predates the linter rule",
        "finish-args-home-filesystem-access": "Predates the linter rule"
    },
    "com.microsoft.EdgeDev": {
        "finish-args-contains-both-x11-and-wayland": "Predates the linter rule",
        "flathub-json-automerge-enabled": "Predates the linter rule",
        "finish-args-dconf-talk-name": "Predates the linter rule",
        "finish-args-direct-dconf-path": "Predates the linter rule",
        "finish-args-desktopfile-filesystem-access": "Predates the linter rule"
    },
    "com.milesalan.mepo": {
        "finish-args-contains-both-x11-and-wayland": "Predates the linter rule"
    },
    "com.modrinth.ModrinthApp": {
        "finish-args-contains-both-x11-and-wayland": "Predates the linter rule"
    },
    "com.mousepawmedia.omission": {
        "finish-args-contains-both-x11-and-wayland": "Predates the linter rule",
        "finish-args-freedesktop-dbus-talk-name": "Predates the linter rule"
    },
    "com.notesnook.Notesnook": {
        "finish-args-contains-both-x11-and-wayland": "Predates the linter rule"
    },
    "com.opera.Opera": {
        "finish-args-contains-both-x11-and-wayland": "Predates the linter rule",
        "finish-args-dconf-talk-name": "Predates the linter rule",
        "finish-args-direct-dconf-path": "Predates the linter rule",
        "finish-args-desktopfile-filesystem-access": "Predates the linter rule"
    },
    "com.pot_app.pot": {
        "finish-args-contains-both-x11-and-wayland": "Predates the linter rule"
    },
    "com.revolutionarygamesstudio.ThriveLauncher": {
        "finish-args-contains-both-x11-and-wayland": "Predates the linter rule"
    },
    "com.shatteredpixel.shatteredpixeldungeon": {
        "finish-args-contains-both-x11-and-wayland": "Predates the linter rule"
    },
    "com.slugchess.SlugChess": {
        "finish-args-contains-both-x11-and-wayland": "Predates the linter rule"
    },
    "com.supermodel3.Supermodel": {
        "finish-args-contains-both-x11-and-wayland": "Predates the linter rule",
        "finish-args-home-filesystem-access": "Predates the linter rule",
        "finish-args-host-ro-filesystem-access": "Predates the linter rule"
    },
    "com.tutanota.Tutanota": {
        "finish-args-contains-both-x11-and-wayland": "Predates the linter rule",
        "finish-args-host-ro-filesystem-access": "Predates the linter rule"
    },
    "com.usebottles.bottles": {
        "finish-args-contains-both-x11-and-wayland": "Predates the linter rule",
        "module-vmtouch-checker-tracks-commits": "Module is unmaintained for 2 years"
    },
    "com.vivaldi.Vivaldi": {
        "finish-args-contains-both-x11-and-wayland": "Predates the linter rule",
        "finish-args-dconf-talk-name": "Predates the linter rule",
        "finish-args-direct-dconf-path": "Predates the linter rule",
        "finish-args-desktopfile-filesystem-access": "Predates the linter rule"
    },
    "com.wiz.Note": {
        "finish-args-contains-both-x11-and-wayland": "Predates the linter rule"
    },
    "com.xnview.XnViewMP": {
        "finish-args-contains-both-x11-and-wayland": "Predates the linter rule",
        "finish-args-home-filesystem-access": "Predates the linter rule"
    },
    "de.akaflieg_freiburg.cavok.add_hours_and_minutes": {
        "finish-args-contains-both-x11-and-wayland": "Predates the linter rule"
    },
    "de.flinkebits.AvaEmailArchivar": {
        "finish-args-contains-both-x11-and-wayland": "Predates the linter rule"
    },
    "de.klayout.KLayout": {
        "finish-args-contains-both-x11-and-wayland": "Predates the linter rule",
        "finish-args-host-filesystem-access": "Predates the linter rule"
    },
    "de.unifreiburg.ellipticcurve": {
        "finish-args-contains-both-x11-and-wayland": "Predates the linter rule"
    },
    "de.willuhn.Jameica": {
        "finish-args-contains-both-x11-and-wayland": "Predates the linter rule",
        "finish-args-home-filesystem-access": "Predates the linter rule"
    },
    "eu.ototu.Quteqoin": {
        "finish-args-contains-both-x11-and-wayland": "Predates the linter rule"
    },
    "eu.planete_kraus.Tarot": {
        "finish-args-contains-both-x11-and-wayland": "Predates the linter rule"
    },
    "fr.fgrabenstaetter.DigitalAssets": {
        "finish-args-contains-both-x11-and-wayland": "Predates the linter rule"
    },
    "ga.rpmtw.rpmlauncher": {
        "finish-args-contains-both-x11-and-wayland": "Predates the linter rule"
    },
    "im.kaidan.kaidan": {
        "finish-args-home-filesystem-access": "Predates the linter rule"
    },
    "im.nheko.Nheko": {
        "finish-args-contains-both-x11-and-wayland": "Predates the linter rule"
    },
    "im.riot.Riot": {
        "finish-args-contains-both-x11-and-wayland": "Predates the linter rule"
    },
    "im.srain.Srain": {
        "finish-args-home-ro-filesystem-access": "Predates the linter rule"
    },
    "in.cinny.Cinny": {
        "finish-args-contains-both-x11-and-wayland": "Predates the linter rule",
        "finish-args-home-filesystem-access": "Predates the linter rule"
    },
    "in.srev.guiscrcpy": {
        "finish-args-contains-both-x11-and-wayland": "Predates the linter rule"
    },
    "io.gdevelop.ide": {
        "finish-args-contains-both-x11-and-wayland": "Predates the linter rule",
        "finish-args-home-filesystem-access": "Predates the linter rule"
    },
    "io.github.aggalex.Wineglass": {
        "finish-args-contains-both-x11-and-wayland": "Predates the linter rule"
    },
    "io.github.cloose.CuteMarkEd": {
        "finish-args-contains-both-x11-and-wayland": "Predates the linter rule"
    },
    "io.github.dbchoco.Salawat": {
        "finish-args-contains-both-x11-and-wayland": "Predates the linter rule",
        "finish-args-home-filesystem-access": "Predates the linter rule"
    },
    "io.github.dweymouth.supersonic": {
        "finish-args-contains-both-x11-and-wayland": "Predates the linter rule",
        "finish-args-host-tmp-access": "Predates the linter rule"
    },
    "io.github.gerryferdinandus.bittorrent-tracker-editor": {
        "finish-args-home-filesystem-access": "Predates the linter rule"
    },
    "io.github.guillaumechereau.Goxel": {
        "finish-args-contains-both-x11-and-wayland": "Predates the linter rule",
        "finish-args-host-filesystem-access": "Predates the linter rule"
    },
    "io.github.hermitdemschoenenleben.linien": {
        "finish-args-contains-both-x11-and-wayland": "Predates the linter rule"
    },
    "io.github.ja2_stracciatella.JA2-Stracciatella": {
        "finish-args-contains-both-x11-and-wayland": "Predates the linter rule"
    },
    "io.github.jacalz.rymdport": {
        "finish-args-contains-both-x11-and-wayland": "Predates the linter rule",
        "finish-args-host-tmp-access": "Predates the linter rule",
        "finish-args-home-ro-filesystem-access": "Predates the linter rule"
    },
    "io.github.janbar.noson": {
        "finish-args-contains-both-x11-and-wayland": "Predates the linter rule"
    },
    "io.github.maddecoder.Classic-RBDOOM-3-BFG": {
        "finish-args-contains-both-x11-and-wayland": "Predates the linter rule",
        "finish-args-flatpak-appdata-folder-access": "Predates the linter rule",
        "finish-args-home-ro-filesystem-access": "Predates the linter rule"
    },
    "io.github.pd_l2ork.Pd_L2Ork": {
        "finish-args-home-filesystem-access": "Predates the linter rule"
    },
    "io.github.rinigus.OSMScoutServer": {
        "finish-args-contains-both-x11-and-wayland": "Predates the linter rule",
        "finish-args-freedesktop-dbus-talk-name": "Predates the linter rule",
        "finish-args-host-filesystem-access": "Predates the linter rule"
    },
    "io.github.slgobinath.SafeEyes": {
        "finish-args-contains-both-x11-and-wayland": "Predates the linter rule",
        "finish-args-login1-system-talk-name": "Predates the linter rule"
    },
    "io.github.trigg.discover_overlay": {
        "finish-args-contains-both-x11-and-wayland": "Predates the linter rule"
    },
    "io.github.ungoogled_software.ungoogled_chromium": {
        "finish-args-contains-both-x11-and-wayland": "Predates the linter rule",
        "finish-args-dconf-talk-name": "Access host dconf for proxy resolution",
        "finish-args-direct-dconf-path": "Access host dconf for proxy resolution",
        "finish-args-host-tmp-access": "Access host tmp for MPRIS media cover art",
        "finish-args-desktopfile-filesystem-access": "Predates the linter rule"
    },
    "io.itch.doctorm64.skippybot": {
        "finish-args-contains-both-x11-and-wayland": "Predates the linter rule"
    },
    "io.itch.itch": {
        "finish-args-contains-both-x11-and-wayland": "Predates the linter rule",
        "finish-args-own-name-wildcard-org.kde": "Still uses legacy StatusNotifier implementation"
    },
    "io.jamulus.Jamulus": {
        "finish-args-contains-both-x11-and-wayland": "Predates the linter rule"
    },
    "io.kinvolk.Headlamp": {
        "finish-args-contains-both-x11-and-wayland": "Predates the linter rule"
    },
    "io.liri.Text": {
        "finish-args-contains-both-x11-and-wayland": "Predates the linter rule",
        "finish-args-host-filesystem-access": "Predates the linter rule"
    },
    "io.mpv.Mpv": {
        "finish-args-contains-both-x11-and-wayland": "Predates the linter rule",
        "module-x264-checker-tracks-commits": "Tracks stable branch commits, doesn't have releases",
        "module-luajit-checker-tracks-commits": "Tracks stable branch commits, doesn't have releases",
        "finish-args-flatpak-appdata-folder-access": "Predates the linter rule",
        "finish-args-host-tmp-access": "Predates the linter rule",
        "finish-args-host-ro-filesystem-access": "Predates the linter rule"
    },
    "io.qt.QtCreator": {
        "finish-args-contains-both-x11-and-wayland": "Predates the linter rule",
        "finish-args-host-filesystem-access": "Predates the linter rule",
        "finish-args-has-socket-ssh-auth": "Predates the linter rule"
    },
    "io.typora.Typora": {
        "finish-args-contains-both-x11-and-wayland": "Predates the linter rule",
        "finish-args-host-filesystem-access": "Predates the linter rule"
    },
    "net.displaycal.DisplayCAL": {
        "finish-args-contains-both-x11-and-wayland": "Predates the linter rule"
    },
    "net.hovancik.Stretchly": {
        "finish-args-contains-both-x11-and-wayland": "Predates the linter rule"
    },
    "net.mediaarea.BWFMetaEdit": {
        "finish-args-contains-both-x11-and-wayland": "Predates the linter rule",
        "finish-args-host-filesystem-access": "Predates the linter rule"
    },
    "net.mediaarea.MediaInfo": {
        "finish-args-contains-both-x11-and-wayland": "Predates the linter rule",
        "finish-args-home-filesystem-access": "Predates the linter rule",
        "finish-args-host-ro-filesystem-access": "Predates the linter rule"
    },
    "net.meshlab.MeshLab": {
        "finish-args-contains-both-x11-and-wayland": "Predates the linter rule",
        "finish-args-host-tmp-access": "Predates the linter rule",
        "finish-args-host-filesystem-access": "Predates the linter rule"
    },
    "net.mullvad.MullvadBrowser": {
        "finish-args-login1-system-talk-name": "Predates the linter rule",
        "finish-args-own-name-wildcard-org.mozilla.mullvadbrowser": "Predates the linter rule"
    },
    "net.pioneerspacesim.Pioneer": {
        "finish-args-contains-both-x11-and-wayland": "Predates the linter rule"
    },
    "net.rpdev.OpenTodoList": {
        "finish-args-contains-both-x11-and-wayland": "Predates the linter rule",
        "finish-args-home-filesystem-access": "Predates the linter rule"
    },
    "net.sf.nootka": {
        "finish-args-contains-both-x11-and-wayland": "Predates the linter rule",
        "finish-args-home-filesystem-access": "Predates the linter rule"
    },
    "net.sourceforge.Lifeograph": {
        "finish-args-contains-both-x11-and-wayland": "Predates the linter rule",
        "finish-args-host-filesystem-access": "Predates the linter rule"
    },
    "net.sourceforge.dmidiplayer": {
        "finish-args-home-filesystem-access": "Predates the linter rule"
    },
    "net.sourceforge.kmetronome": {
        "finish-args-home-filesystem-access": "Predates the linter rule"
    },
    "net.sourceforge.kmidimon": {
        "finish-args-home-filesystem-access": "Predates the linter rule"
    },
    "net.studio08.xbplay": {
        "finish-args-contains-both-x11-and-wayland": "Predates the linter rule"
    },
    "net.unvanquished.Unvanquished": {
        "finish-args-contains-both-x11-and-wayland": "Predates the linter rule"
    },
    "net.wz2100.wz2100": {
        "finish-args-contains-both-x11-and-wayland": "Predates the linter rule"
    },
    "nl.openoffice.bluefish": {
        "finish-args-host-filesystem-access": "Predates the linter rule"
    },
    "one.ablaze.floorp": {
        "finish-args-own-name-wildcard-org.mozilla.floorp": "Predates the linter rule",
        "finish-args-unnecessary-xdg-data-applications-create-access": "Needed for manually creating application .desktop files for Floorp's Web Apps feature",
        "finish-args-unnecessary-xdg-data-icons-create-access": "Needed as Floorp's Web Apps feature downloads and installs icons for each website that the user adds",
        "finish-args-unnecessary-xdg-config-gtk-3.0-ro-access": "Needed for Breeze, etc. to use their colour scheme - upstream Firefox permission"
    },
    "org.bunkus.mkvtoolnix-gui": {
        "finish-args-contains-both-x11-and-wayland": "Predates the linter rule",
        "finish-args-host-filesystem-access": "Predates the linter rule"
    },
    "org.claws_mail.Claws-Mail": {
        "finish-args-contains-both-x11-and-wayland": "Predates the linter rule",
        "finish-args-home-filesystem-access": "Predates the linter rule"
    },
    "org.dust3d.dust3d": {
        "finish-args-contains-both-x11-and-wayland": "Predates the linter rule"
    },
    "org.eu.encom.spectral": {
        "finish-args-contains-both-x11-and-wayland": "Predates the linter rule"
    },
    "org.fdroid.Repomaker": {
        "finish-args-contains-both-x11-and-wayland": "Predates the linter rule",
        "finish-args-home-filesystem-access": "Predates the linter rule"
    },
    "org.ferdium.Ferdium": {
        "finish-args-contains-both-x11-and-wayland": "Predates the linter rule",
        "finish-args-home-ro-filesystem-access": "Predates the linter rule"
    },
    "org.flameshot.Flameshot": {
        "finish-args-contains-both-x11-and-wayland": "Predates the linter rule"
    },
    "org.freedesktop.Piper": {
        "finish-args-contains-both-x11-and-wayland": "Predates the linter rule"
    },
    "org.freedesktop.Tuhi": {
        "finish-args-contains-both-x11-and-wayland": "Predates the linter rule",
        "finish-args-own-name-org.freedesktop.tuhi1": "Predates the linter rule"
    },
    "org.freedesktop.adriconf": {
        "finish-args-contains-both-x11-and-wayland": "Predates the linter rule",
        "finish-args-host-filesystem-access": "Predates the linter rule"
    },
    "org.freeplane.App": {
        "finish-args-contains-both-x11-and-wayland": "Predates the linter rule",
        "finish-args-home-filesystem-access": "Predates the linter rule"
    },
    "org.frescobaldi.Frescobaldi": {
        "finish-args-home-filesystem-access": "Predates the linter rule"
    },
    "org.geeqie.Geeqie": {
        "finish-args-contains-both-x11-and-wayland": "Predates the linter rule",
        "finish-args-host-filesystem-access": "Predates the linter rule"
    },
    "org.gnome.Genius": {
        "finish-args-contains-both-x11-and-wayland": "Predates the linter rule",
        "finish-args-own-name-org.gnome.genius": "Predates the linter rule"
    },
    "org.gnome.Keysign": {
        "finish-args-contains-both-x11-and-wayland": "Predates the linter rule",
        "finish-args-gnupg-filesystem-access": "Predates the linter rule"
    },
    "org.gnome.OCRFeeder": {
        "finish-args-contains-both-x11-and-wayland": "Predates the linter rule",
        "finish-args-freedesktop-dbus-system-talk-name": "Predates the linter rule",
        "finish-args-freedesktop-dbus-talk-name": "Predates the linter rule",
        "finish-args-home-filesystem-access": "Predates the linter rule"
    },
    "org.gnome.Tau": {
        "finish-args-contains-both-x11-and-wayland": "Predates the linter rule"
    },
    "org.hedgewars.Hedgewars": {
        "finish-args-contains-both-x11-and-wayland": "Predates the linter rule"
    },
    "org.jaspstats.JASP": {
        "finish-args-home-filesystem-access": "Predates the linter rule"
    },
    "org.karapulse.Karapulse": {
        "finish-args-host-filesystem-access": "Predates the linter rule"
    },
    "org.kde.skrooge": {
        "finish-args-contains-both-x11-and-wayland": "Predates the linter rule",
        "finish-args-host-filesystem-access": "Predates the linter rule"
    },
    "org.mamedev.MAME": {
        "finish-args-home-filesystem-access": "Predates the linter rule",
        "finish-args-host-ro-filesystem-access": "Predates the linter rule"
    },
    "org.mobsya.ThymioSuite": {
        "finish-args-contains-both-x11-and-wayland": "Predates the linter rule",
        "finish-args-home-filesystem-access": "Predates the linter rule"
    },
    "org.musicbrainz.Picard": {
        "finish-args-contains-both-x11-and-wayland": "Predates the linter rule",
        "finish-args-host-tmp-access": "Predates the linter rule",
        "finish-args-home-filesystem-access": "Predates the linter rule"
    },
    "org.olivevideoeditor.Olive": {
        "finish-args-contains-both-x11-and-wayland": "Predates the linter rule",
        "finish-args-host-filesystem-access": "Predates the linter rule"
    },
    "org.onlyoffice.desktopeditors": {
        "finish-args-contains-both-x11-and-wayland": "Predates the linter rule",
        "finish-args-host-tmp-access": "Predates the linter rule",
        "finish-args-host-filesystem-access": "Predates the linter rule"
    },
    "org.openkj.OpenKJ": {
        "finish-args-host-filesystem-access": "Predates the linter rule"
    },
    "org.openmsx.openMSX": {
        "finish-args-contains-both-x11-and-wayland": "Predates the linter rule",
        "finish-args-home-filesystem-access": "Predates the linter rule"
    },
    "org.pjbroad.EternallandsClient": {
        "finish-args-contains-both-x11-and-wayland": "Predates the linter rule"
    },
    "org.polymc.PolyMC": {
        "finish-args-contains-both-x11-and-wayland": "Predates the linter rule"
    },
    "org.ppsspp.PPSSPP": {
        "finish-args-contains-both-x11-and-wayland": "Predates the linter rule",
        "finish-args-host-ro-filesystem-access": "Predates the linter rule"
    },
    "org.robocode.Robocode": {
        "finish-args-contains-both-x11-and-wayland": "Predates the linter rule"
    },
    "org.scummvm.ScummVM": {
        "finish-args-contains-both-x11-and-wayland": "Predates the linter rule",
        "finish-args-home-filesystem-access": "Predates the linter rule"
    },
    "org.signal.Signal": {
        "finish-args-login1-system-talk-name": "Predates the linter rule"
    },
    "org.speedcrunch.SpeedCrunch": {
        "finish-args-contains-both-x11-and-wayland": "Predates the linter rule"
    },
    "org.synfig.SynfigStudio": {
        "finish-args-contains-both-x11-and-wayland": "Predates the linter rule",
        "finish-args-host-filesystem-access": "Predates the linter rule"
    },
    "org.tropy.Tropy": {
        "finish-args-home-filesystem-access": "Predates the linter rule"
    },
    "org.tug.texworks": {
        "finish-args-contains-both-x11-and-wayland": "Predates the linter rule",
        "finish-args-host-filesystem-access": "Predates the linter rule"
    },
    "org.tuxemon.Tuxemon": {
        "finish-args-contains-both-x11-and-wayland": "Predates the linter rule"
    },
    "org.tuxpaint.Tuxpaint": {
        "finish-args-contains-both-x11-and-wayland": "Predates the linter rule"
    },
    "org.vinegarhq.Vinegar": {
        "finish-args-contains-both-x11-and-wayland": "Predates the linter rule"
    },
    "org.winehq.Wine": {
        "finish-args-contains-both-x11-and-wayland": "Predates the linter rule",
        "toplevel-unnecessary-branch": "Wine uses a custom branch following runtime branch for historical reasons"
    },
    "page.codeberg.lazyt.ubpm": {
        "finish-args-contains-both-x11-and-wayland": "Predates the linter rule",
        "finish-args-home-filesystem-access": "Predates the linter rule"
    },
    "party.supertux.supertuxparty": {
        "finish-args-contains-both-x11-and-wayland": "Predates the linter rule"
    },
    "ru.linux_gaming.PortProton": {
        "finish-args-contains-both-x11-and-wayland": "Predates the linter rule",
        "finish-args-host-filesystem-access": "Predates the linter rule"
    },
    "sa.sy.bluerecorder": {
        "finish-args-contains-both-x11-and-wayland": "Predates the linter rule",
        "finish-args-home-filesystem-access": "Predates the linter rule"
    },
    "sh.cider.Cider": {
        "finish-args-contains-both-x11-and-wayland": "Predates the linter rule"
    },
    "space.fips.Fips": {
        "finish-args-contains-both-x11-and-wayland": "Predates the linter rule",
        "finish-args-host-ro-filesystem-access": "Predates the linter rule"
    },
    "studio.kx.carla": {
        "finish-args-contains-both-x11-and-wayland": "Predates the linter rule",
        "finish-args-home-filesystem-access": "Predates the linter rule"
    },
    "tv.plex.PlexHTPC": {
        "finish-args-contains-both-x11-and-wayland": "Predates the linter rule"
    },
    "ua.org.brezblock.q4wine": {
        "finish-args-contains-both-x11-and-wayland": "Predates the linter rule"
    },
    "uk.jnthn.backgammony": {
        "finish-args-contains-both-x11-and-wayland": "Predates the linter rule"
    },
    "uk.me.doof.Lander": {
        "finish-args-contains-both-x11-and-wayland": "Predates the linter rule"
    },
    "website.i2pd.i2pd": {
        "finish-args-contains-both-x11-and-wayland": "Predates the linter rule"
    },
    "xyz.hyperplay.HyperPlay": {
        "finish-args-contains-both-x11-and-wayland": "Predates the linter rule",
        "finish-args-flatpak-appdata-folder-access": "Predates the linter rule",
        "finish-args-desktopfile-filesystem-access": "Predates the linter rule"
    },
    "xyz.splashmapper.Splash": {
        "finish-args-host-filesystem-access": "Predates the linter rule"
    },
    "xyz.stuerz.BilligSweeper": {
        "finish-args-contains-both-x11-and-wayland": "Predates the linter rule"
    },
    "io.enpass.Enpass": {
        "flathub-json-automerge-enabled": "Predates the linter rule",
        "finish-args-own-name-org.freedesktop.secrets": "Predates the linter rule"
    },
    "io.frama.tractor.carburetor": {
        "finish-args-dconf-talk-name": "Predates the linter rule",
        "finish-args-direct-dconf-path": "Predates the linter rule"
    },
    "net.christianbeier.Gromit-MPX": {
        "finish-args-dconf-talk-name": "Predates the linter rule",
        "finish-args-direct-dconf-path": "Predates the linter rule"
    },
    "ru.yandex.Browser": {
        "finish-args-dconf-talk-name": "Predates the linter rule",
        "finish-args-direct-dconf-path": "Predates the linter rule",
        "finish-args-desktopfile-filesystem-access": "Predates the linter rule"
    },
    "io.github.vikdevelop.SaveDesktop": {
        "finish-args-dconf-talk-name": "Predates the linter rule",
        "finish-args-direct-dconf-path": "Predates the linter rule",
        "finish-args-flatpak-appdata-folder-access": "Predates the linter rule",
        "finish-args-flatpak-system-folder-access": "Predates the linter rule",
        "finish-args-flatpak-user-folder-access": "Predates the linter rule",
        "finish-args-legacy-icon-folder-permission": "Specifically meant to save desktop settings",
        "finish-args-legacy-font-folder-permission": "Specifically meant to save desktop settings",
        "finish-args-incorrect-theme-folder-permission": "Specifically meant to save desktop settings",
        "finish-args-full-home-local-share-access": "Predates the linter rule",
        "finish-args-full-home-config-access": "Predates the linter rule"
    },
    "dev.bsnes.bsnes": {
        "finish-args-unnecessary-xdg-config-gtk-3.0-ro-access": "needs access to xdg-config/gtk-3.0 for theming, does not support portals",
        "finish-args-home-filesystem-access": "Predates the linter rule"
    },
    "dev.edfloreshz.Tasks": {
        "finish-args-unnecessary-xdg-config-cosmic-rw-access": "Required to listen for changes in the host and write app configuration files"
    },
    "dev.mariinkys.Oboete": {
        "finish-args-unnecessary-xdg-config-cosmic-rw-access": "Required to listen for changes in the host and write app configuration files"
    },
    "dev.mariinkys.StarryDex": {
        "finish-args-unnecessary-xdg-config-cosmic-rw-access": "Required to listen for changes in the host and write app configuration files"
    },
    "dev.lunarsrl.NovaMusic": {
        "finish-args-unnecessary-xdg-config-cosmic-rw-access": "Required to listen for changes in the host and write app configuration files"
    },
    "org.gnome.Tomboy": {
        "finish-args-freedesktop-dbus-system-talk-name": "Predates the linter rule"
    },
    "com.codemouse92.timecard": {
        "finish-args-freedesktop-dbus-talk-name": "Predates the linter rule",
        "finish-args-home-filesystem-access": "Predates the linter rule"
    },
    "moe.tundra.Tundra": {
        "finish-args-freedesktop-dbus-talk-name": "Predates the linter rule"
    },
    "org.dupot.easyflatpak": {
        "finish-args-flatpak-spawn-access": "Required to install then override some flatpak application (for example asking game folder for steam or lutris)"
    },
    "org.qownnotes.QOwnNotes": {
        "flathub-json-automerge-enabled": "Verified application",
        "finish-args-home-filesystem-access": "Predates the linter rule"
    },
    "io.github.limo_app.limo": {
        "finish-args-flatpak-spawn-access": "Required for running user defined modding tools, which take the form of arbitrary commands to be run on the host",
        "finish-args-flatpak-appdata-folder-access": "Predates the linter rule. Required for accessing apps installed to the default directory by Flatpak Steam",
        "finish-args-home-filesystem-access": "Predates the linter rule"
    },
    "io.github.wivrn.wivrn": {
        "finish-args-unnecessary-xdg-config-openvr-create-access": "Required to set the current OpenVR runtime",
        "finish-args-unnecessary-xdg-config-openxr-create-access": "Required to set the current OpenXR runtime",
        "finish-args-flatpak-spawn-access": "Required to launch games on the host",
        "finish-args-flatpak-appdata-folder-access": "Required to list games in Steam flatpak",
        "finish-args-unnecessary-xdg-data-Steam-ro-access": "Required to list games in system Steam",
        "finish-args-unnecessary-xdg-data-applications-ro-access": "Required to list .desktop files on the host",
        "finish-args-login1-system-talk-name": "Predates the linter rule",
        "finish-args-own-name-io.github.wivrn.Server": "Predates the linter rule"
    },
    "org.freedesktop.LinuxAudio.BaseExtension": {
        "finish-args-not-defined": "This provides an extension point only",
        "toplevel-no-command": "This provides an extension point only",
        "appstream-metainfo-missing": "This provides an extension point only"
    },
    "surf.deckr.deckr": {
        "appid-url-not-reachable": "Request is returning 403, https://github.com/flathub/flathub/pull/5529#issuecomment-2325455509"
    },
    "com.vysp3r.ProtonPlus": {
        "finish-args-flatpak-spawn-access": "required to install and manage compatibility-runtimes on the host",
        "finish-args-flatpak-appdata-folder-access": "Predates the linter rule",
        "finish-args-host-filesystem-access": "Predates the linter rule"
    },
    "dev.edfloreshz.CosmicTweaks": {
        "finish-args-unnecessary-xdg-config-cosmic-rw-access": "Required to read and write to system configuration files"
    },
    "fr.sgued.bodev": {
        "finish-args-unnecessary-xdg-config-cosmic-rw-access": "Required to read and write to system configuration files"
    },
    "com.jwestall.Forecast": {
        "finish-args-unnecessary-xdg-config-cosmic-rw-access": "Required to read the system theme and listen for config changes in the host"
    },
    "dev.edfloreshz.Calculator": {
        "finish-args-unnecessary-xdg-config-cosmic-rw-access": "Required to listen for changes in the host and write app configuration files"
    },
    "com.francescogaglione.chronos": {
        "finish-args-unnecessary-xdg-config-cosmic-rw-access": "Required to listen for changes in the host and write app configuration files"
    },
    "com.francescogaglione.cosmicmoney": {
        "finish-args-unnecessary-xdg-config-cosmic-rw-access": "Required to listen for changes in the host and write app configuration files"
    },
    "io.github.cosmic_utils.Examine": {
        "finish-args-unnecessary-xdg-config-cosmic-ro-access": "Required to read the system theme and listen for config changes in the host"
    },
    "io.github.pixeldoted.cosmic-ext-color-picker": {
        "finish-args-unnecessary-xdg-config-cosmic-rw-access": "Required to listen for changes in the host and write app configuration files"
    },
    "org.freedesktop.Platform.ClInfo": {
        "finish-args-contains-both-x11-and-wayland": "Predates the linter rule"
    },
    "org.freedesktop.Platform.GlxInfo": {
        "finish-args-contains-both-x11-and-wayland": "Predates the linter rule"
    },
    "org.freedesktop.Platform.VaInfo": {
        "finish-args-contains-both-x11-and-wayland": "Predates the linter rule"
    },
    "org.freedesktop.Platform.VdpauInfo": {
        "finish-args-contains-both-x11-and-wayland": "Predates the linter rule"
    },
    "org.freedesktop.Platform.VulkanInfo": {
        "finish-args-contains-both-x11-and-wayland": "Predates the linter rule"
    },
    "io.github.lawstorant.boxflat": {
        "finish-args-flatpak-spawn-access": "Required for automatic per-game preset application based on process name"
    },
    "menu.kando.Kando": {
        "finish-args-flatpak-spawn-access": "Required because Kando is an app-launcher",
        "finish-args-kwin-talk-name": "Required to talk to a KWin script for getting the focused window name"
    },
    "io.github.flattool.Ignition": {
        "finish-args-unnecessary-xdg-config-autostart-create-access": "This app's purpose is to manage autostart entries",
        "finish-args-unnecessary-xdg-data-icons-ro-access": "Needed to be able to show app icons that are stored in this directory",
        "finish-args-unnecessary-xdg-data-flatpak-ro-access": "Needed to be able to see the list of .desktop files associated with installed flatpaks, to be able to autostart them",
        "finish-args-unnecessary-xdg-data-applications-ro-access": "Needed to be able to see the list of .desktop files for user-installed applications, to be able to autostart them",
        "finish-args-flatpak-system-folder-access": "Predates the linter rule",
        "finish-args-host-var-access": "Predates the linter rule"
    },
    "net.imaginaryinfinity.Squiid": {
        "finish-args-not-defined": "Is a command line application"
    },
    "org.freedesktop.Sdk.Extension.dmd": {
        "module-dmd-checker-tracks-commits": "Uses tag, grandfathered"
    },
    "org.gnome.Boxes.Extension.OsinfoDb": {
        "module-osinfo-db-checker-tracks-commits": "Uses tag, grandfathered"
    },
    "org.DolphinEmu.dolphin-emu": {
        "module-dolphin-emu-checker-tracks-commits": "Uses beta channel",
        "finish-args-host-ro-filesystem-access": "Predates the linter rule"
    },
    "io.itch.amcsquad.amcsquad": {
        "module-amc-data-checker-tracks-commits": "Uses tag"
    },
    "io.github.moonlight_mod.moonlight-installer": {
        "finish-args-unnecessary-xdg-data-flatpak-rw-access": "Needed to patch Flatpak installations of Discord",
        "finish-args-unnecessary-xdg-data-flatpak-create-access": "Needed to set permission overrides",
        "finish-args-unnecessary-xdg-data-Discord-rw-access": "Needed to patch Discord",
        "finish-args-unnecessary-xdg-data-DiscordPTB-rw-access": "Needed to patch Discord PTB",
        "finish-args-unnecessary-xdg-data-DiscordCanary-rw-access": "Needed to patch Discord Canary",
        "finish-args-unnecessary-xdg-data-DiscordDevelopment-rw-access": "Needed to patch Discord Development",
        "finish-args-unnecessary-xdg-config-moonlight-mod-create-access": "Patches are stored here, needs to be accessible from all patched Discord instances"
    },
    "app.freelens.Freelens": {
        "finish-args-flatpak-spawn-access": "required for host shell access via internal terminal",
        "finish-args-login1-system-talk-name": "Predates the linter rule"
    },
    "org.qbittorrent.qBittorrent": {
        "module-libtorrent-checker-tracks-commits": "Tracks stable, low maintenace branch commits",
        "finish-args-host-filesystem-access": "Predates the linter rule",
        "finish-args-login1-system-talk-name": "Predates the linter rule"
    },
    "com.chowdsp.BYOD": {
        "appid-unprefixed-bundled-extension-org.freedesktop.LinuxAudio.Plugins.BYOD": "Predates the linter rule"
    },
    "com.thewavewarden.Odin2": {
        "appid-unprefixed-bundled-extension-org.freedesktop.LinuxAudio.Plugins.Odin2": "Predates the linter rule"
    },
    "de.bforartists.Bforartists": {
        "finish-args-host-tmp-access": "Predates the linter rule",
        "finish-args-home-filesystem-access": "Predates the linter rule"
    },
    "net.sonobus.SonoBus": {
        "appid-unprefixed-bundled-extension-org.freedesktop.LinuxAudio.Plugins.SonoBus": "Predates the linter rule"
    },
    "org.audacityteam.Audacity": {
        "finish-args-host-tmp-access": "Predates the linter rule",
        "finish-args-host-filesystem-access": "Predates the linter rule"
    },
    "org.guitarix.Guitarix": {
        "appid-unprefixed-bundled-extension-org.freedesktop.LinuxAudio.Plugins.Guitarix": "Predates the linter rule",
        "finish-args-home-filesystem-access": "Predates the linter rule"
    },
    "org.stochas.Stochas": {
        "appid-unprefixed-bundled-extension-org.freedesktop.LinuxAudio.Plugins.Stochas": "Predates the linter rule"
    },
    "org.surge_synth_team.surge-xt": {
        "appid-unprefixed-bundled-extension-org.freedesktop.LinuxAudio.Plugins.Surge-XT": "Predates the linter rule"
    },
    "org.tenacityaudio.Tenacity": {
        "finish-args-host-tmp-access": "Predates the linter rule",
        "finish-args-host-filesystem-access": "Predates the linter rule"
    },
    "dev.heppen.webapps": {
        "finish-args-unnecessary-xdg-data-flatpak-ro-access": "Access for reading installed browsers",
        "finish-args-unnecessary-xdg-data-applications-create-access": "Access for writing desktop files for web apps",
        "finish-args-unnecessary-xdg-data-icons-rw-access": "Access for writing icons into xdg-data/icons/QuickWebApps directory for created webapps",
        "finish-args-unnecessary-xdg-config-cosmic-rw-access": "For COSMIC desktop environment",
        "finish-args-flatpak-system-folder-access": "Predates the linter rule"
    },
    "com.valvesoftware.Steam.CompatibilityTool.Proton-GE": {
        "manifest-file-is-symlink": "Predates the linter rule"
    },
    "com.arviceblot.eso-addon-manager": {
        "finish-args-flatpak-appdata-folder-access": "Predates the linter rule"
    },
    "com.eduke32.EDuke32": {
        "finish-args-flatpak-appdata-folder-access": "Predates the linter rule",
        "finish-args-desktopfile-filesystem-access": "Predates the linter rule"
    },
    "com.outerwildsmods.owmods_gui": {
        "finish-args-flatpak-appdata-folder-access": "Predates the linter rule",
        "finish-args-host-tmp-access": "Predates the linter rule"
    },
    "dev.qwery.AddWater": {
        "finish-args-flatpak-appdata-folder-access": "Predates the linter rule"
    },
    "gg.minion.Minion": {
        "finish-args-flatpak-appdata-folder-access": "Predates the linter rule"
    },
    "io.blockloader.BlockLoader": {
        "finish-args-flatpak-appdata-folder-access": "Predates the linter rule"
    },
    "io.edcd.EDMarketConnector": {
        "finish-args-flatpak-appdata-folder-access": "Predates the linter rule"
    },
    "io.github.Foldex.AdwSteamGtk": {
        "finish-args-flatpak-appdata-folder-access": "Predates the linter rule"
    },
    "io.github.accessory.minus_games_gui": {
        "finish-args-flatpak-appdata-folder-access": "Predates the linter rule"
    },
    "io.github.fastrizwaan.WineZGUI": {
        "finish-args-flatpak-appdata-folder-access": "Predates the linter rule",
        "finish-args-desktopfile-filesystem-access": "Predates the linter rule"
    },
    "io.github.giantpinkrobots.flatsweep": {
        "finish-args-flatpak-appdata-folder-access": "Predates the linter rule",
        "finish-args-flatpak-system-folder-access": "Predates the linter rule",
        "finish-args-flatpak-user-folder-access": "Predates the linter rule"
    },
    "io.github.santiagocezar.maniatic-launcher": {
        "finish-args-flatpak-appdata-folder-access": "Predates the linter rule"
    },
    "io.github.theforceengine.tfe": {
        "finish-args-flatpak-appdata-folder-access": "Predates the linter rule"
    },
    "io.kopia.KopiaUI": {
        "finish-args-flatpak-appdata-folder-access": "Predates the linter rule",
        "finish-args-host-filesystem-access": "Predates the linter rule"
    },
    "org.bleachbit.BleachBit": {
        "finish-args-flatpak-appdata-folder-access": "Predates the linter rule",
        "finish-args-host-tmp-access": "Predates the linter rule",
        "finish-args-host-var-access": "Predates the linter rule",
        "finish-args-home-filesystem-access": "Predates the linter rule",
        "finish-args-own-name-org.gnome.Bleachbit": "Predates the linter rule"
    },
    "org.gnome.DejaDup": {
        "finish-args-flatpak-appdata-folder-access": "Users would expect that a full home backup would include flatpak application configuration and data",
        "finish-args-flatpak-spawn-access": "Required to spawn fusermount, mounting the user's backup via FUSE",
        "finish-args-host-filesystem-access": "Predates the linter rule",
        "finish-args-has-socket-ssh-auth": "Predates the linter rule"
    },
    "org.gnome.baobab": {
        "finish-args-flatpak-appdata-folder-access": "Predates the linter rule",
        "finish-args-host-filesystem-access": "Predates the linter rule"
    },
    "org.sonic3air.Sonic3AIR": {
        "finish-args-flatpak-appdata-folder-access": "Predates the linter rule"
    },
    "org.freedesktop.appstream-glib": {
        "finish-args-flatpak-system-folder-access": "Predates the linter rule",
        "finish-args-flatpak-user-folder-access": "Predates the linter rule",
        "finish-args-host-filesystem-access": "Predates the linter rule"
    },
    "org.freedesktop.appstream.cli": {
        "finish-args-flatpak-system-folder-access": "Predates the linter rule",
        "finish-args-flatpak-user-folder-access": "Predates the linter rule",
        "finish-args-host-filesystem-access": "Predates the linter rule"
    },
    "com.ktechpit.orion": {
        "finish-args-host-tmp-access": "Predates the linter rule"
    },
    "com.lablicate.OpenChrom": {
        "finish-args-host-tmp-access": "Predates the linter rule"
    },
    "com.qq.QQ": {
        "finish-args-login1-system-talk-name": "Predates the linter rule"
    },
    "com.zettlr.Zettlr": {
        "finish-args-host-tmp-access": "Predates the linter rule"
    },
    "io.github.bkbilly.lnxlink": {
        "finish-args-host-tmp-access": "Predates the linter rule",
        "finish-args-host-var-access": "Predates the linter rule",
        "finish-args-systemd1-system-talk-name": "Predates the linter rule",
        "finish-args-login1-system-talk-name": "Predates the linter rule"
    },
    "io.github.brunoherbelin.Vimix": {
        "finish-args-host-tmp-access": "Predates the linter rule",
        "finish-args-host-filesystem-access": "Predates the linter rule"
    },
    "io.github.coccinelle.coccinelle": {
        "finish-args-host-tmp-access": "Predates the linter rule",
        "finish-args-host-filesystem-access": "Predates the linter rule"
    },
    "io.github.nroduit.Weasis": {
        "finish-args-host-tmp-access": "Predates the linter rule",
        "finish-args-host-filesystem-access": "Predates the linter rule"
    },
    "io.github.quodlibet.ExFalso": {
        "finish-args-host-tmp-access": "Predates the linter rule",
        "finish-args-host-filesystem-access": "Predates the linter rule",
        "finish-args-plasmashell-talk-name": "Predates the linter rule"
    },
    "io.github.quodlibet.QuodLibet": {
        "finish-args-host-tmp-access": "Predates the linter rule",
        "finish-args-host-filesystem-access": "Predates the linter rule",
        "finish-args-plasmashell-talk-name": "Predates the linter rule",
        "finish-args-own-name-org.mpris.quodlibet": "Predates the linter rule",
        "finish-args-own-name-org.gnome.UPnP.MediaServer2.QuodLibet": "Predates the linter rule"
    },
    "io.github.retgal.Dayon": {
        "finish-args-host-tmp-access": "Predates the linter rule",
        "finish-args-home-filesystem-access": "Predates the linter rule"
    },
    "io.github.ripose_jp.Memento": {
        "finish-args-host-tmp-access": "Predates the linter rule",
        "finish-args-host-ro-filesystem-access": "Predates the linter rule"
    },
    "io.github.tfuxu.Halftone": {
        "finish-args-host-tmp-access": "Predates the linter rule"
    },
    "io.neovim.nvim": {
        "finish-args-host-tmp-access": "Predates the linter rule",
        "finish-args-host-filesystem-access": "Predates the linter rule"
    },
    "io.webtorrent.WebTorrent": {
        "finish-args-host-tmp-access": "Predates the linter rule"
    },
    "net.sourceforge.paulstretch": {
        "finish-args-host-tmp-access": "Predates the linter rule"
    },
    "net.xmind.XMind": {
        "finish-args-host-tmp-access": "Predates the linter rule",
        "finish-args-home-filesystem-access": "Predates the linter rule"
    },
    "org.cloudcompare.CloudCompare": {
        "finish-args-host-tmp-access": "Predates the linter rule",
        "finish-args-home-filesystem-access": "Predates the linter rule"
    },
    "org.denemo.Denemo": {
        "finish-args-host-tmp-access": "Predates the linter rule",
        "finish-args-home-filesystem-access": "Predates the linter rule"
    },
    "org.expresslrs.ExpressLRSConfigurator": {
        "finish-args-host-tmp-access": "Predates the linter rule"
    },
    "org.gnupg.GPA": {
        "finish-args-host-tmp-access": "Predates the linter rule",
        "finish-args-host-filesystem-access": "Predates the linter rule",
        "finish-args-gnupg-filesystem-access": "Predates the linter rule"
    },
    "org.kicad.KiCad": {
        "finish-args-home-filesystem-access": "Predates the linter rule"
    },
    "org.ksnip.ksnip": {
        "finish-args-host-tmp-access": "Predates the linter rule",
        "finish-args-host-filesystem-access": "Predates the linter rule"
    },
    "org.racket_lang.Racket": {
        "finish-args-host-tmp-access": "Predates the linter rule",
        "finish-args-home-filesystem-access": "Predates the linter rule"
    },
    "org.sil.Bloom": {
        "finish-args-host-tmp-access": "Predates the linter rule",
        "finish-args-host-filesystem-access": "Predates the linter rule"
    },
    "com.protonvpn.www": {
        "finish-args-host-var-access": "Predates the linter rule",
        "finish-args-login1-system-talk-name": "Predates the linter rule",
        "finish-args-own-name-proton.vpn.app.gtk": "Predates the linter rule"
    },
    "eu.betterbird.Betterbird": {
        "finish-args-host-var-access": "Predates the linter rule",
        "finish-args-gnupg-filesystem-access": "Predates the linter rule",
        "finish-args-own-name-wildcard-org.mozilla.betterbird": "Predates the linter rule"
    },
    "io.github.plrigaux.sysd-manager": {
        "finish-args-host-var-access": "Predates the linter rule",
        "finish-args-systemd1-talk-name": "Predates the linter rule",
        "finish-args-systemd1-system-talk-name": "Predates the linter rule"
    },
    "io.github.rafaelfassi.QLogExplorer": {
        "finish-args-host-var-access": "Predates the linter rule",
        "finish-args-home-filesystem-access": "Predates the linter rule"
    },
    "it.cuteworks.pacmanlogviewer": {
        "finish-args-host-var-access": "Predates the linter rule"
    },
    "org.gnome.Logs": {
        "finish-args-host-var-access": "Predates the linter rule"
    },
    "org.linux_hardware.hw-probe": {
        "finish-args-host-var-access": "Predates the linter rule",
        "finish-args-host-ro-filesystem-access": "Predates the linter rule"
    },
    "org.vertcoin.vertcoin-qt": {
        "finish-args-host-var-access": "Predates the linter rule"
    },
    "sh.loft.devpod": {
        "finish-args-flatpak-spawn-access": "Required for host shell access",
        "finish-args-home-filesystem-access": "Predates the linter rule",
        "finish-args-has-socket-gpg-agent": "Predates the linter rule",
        "finish-args-has-socket-ssh-auth": "Predates the linter rule"
    },
    "io.github.piotrek_k._2dTaskBoard": {
        "appid-url-not-reachable": "Repo is 2dTaskBoard but appstream expects leading underscore, manually verified"
    },
    "page.codeberg.JakobDev.jdPermissionStoreEdit": {
        "finish-args-unnecessary-xdg-data-flatpak-ro-access": "Needs acccess to xdg-data/flatpak/db"
    },
    "io.github.ilya_zlobintsev.LACT": {
        "finish-args-flatpak-spawn-access": "Required to set up the host service for GPU control."
    },
    "page.codeberg.JakobDev.jdSystemMonitor": {
        "finish-args-flatpak-spawn-access": "Run the Daemon outside the Flatpak"
    },
    "dev.geopjr.Turntable": {
        "finish-args-freedesktop-dbus-talk-name": "Required to gather and update the list of all available MPRIS clients",
        "finish-args-flatpak-appdata-folder-access": "Required to read the local MPRIS artUrl files from flatpak MPRIS clients",
        "finish-args-host-var-access": "Required to read the local MPRIS artUrl files from flatpak MPRIS clients",
        "finish-args-unnecessary-xdg-data-applications-ro-access": "Required to read .desktop files and icons for listing MPRIS clients",
        "finish-args-unnecessary-xdg-data-flatpak-ro-access": "Required to read .desktop files and icons for listing MPRIS clients",
        "finish-args-flatpak-system-folder-access": "Required to read .desktop files and icons for listing MPRIS clients",
        "finish-args-full-home-cache-access": "Required to read the local MPRIS artUrl files from some MPRIS clients",
        "finish-args-host-tmp-access": "Required to read the local MPRIS artUrl files from some MPRIS clients"
    },
    "org.siril.Siril": {
        "finish-args-flatpak-spawn-access": "required to interact with third-party applications like astrometry.net for plate solving and other astronomical image processing workflows",
        "finish-args-host-filesystem-access": "Predates the linter rule"
    },
    "io.github.radiolamp.mangojuice": {
        "finish-args-unnecessary-xdg-config-MangoHud-create-access": "Access shared MangoHud configuration files",
        "finish-args-home-filesystem-access": "Predates the linter rule"
    },
    "de.allotropia.ZetaOffice": {
        "finish-args-unnecessary-xdg-config-fontconfig-ro-access": "This was added to fix <https://github.com/flathub/org.libreoffice.LibreOffice/issues/111> 'GTK bookmarks do not appear in the flatpak version of LibreOffice' in the org.libreoffice.LibreOffice app from which this app derives",
        "finish-args-unnecessary-xdg-config-gtk-3.0-rw-access": "This was added to fix <https://github.com/flathub/org.libreoffice.LibreOffice/issues/136> 'fontconfig user configuration' in the org.libreoffice.LibreOffice app from which this app derives",
        "finish-args-host-filesystem-access": "Predates the linter rule",
        "finish-args-own-name-de.allotropia.ZetaOfficeIpc0": "Predates the linter rule"
    },
    "io.github.DenysMb.Kontainer": {
        "finish-args-flatpak-spawn-access": "Requires use of Distrobox on the host",
        "finish-args-desktopfile-filesystem-access": "Needed to list exported apps from distroboxes"
    },
    "io.github.bcpierce00.unison": {
        "finish-args-flatpak-appdata-folder-access": "Unison must be able to sync all the user's data or config files",
        "finish-args-home-filesystem-access": "Predates the linter rule",
        "finish-args-has-socket-ssh-auth": "Predates the linter rule"
    },
    "com.rioterm.Rio": {
        "finish-args-flatpak-spawn-access": "required to spawn the user's shell and other commands on the host system; it's the primary purpose of a terminal emulator"
    },
    "dev.vencord.Vesktop": {
        "finish-args-contains-both-x11-and-wayland": "Running through native Wayland instead of X11 causes issues for a considerable number of users, but Wayland access is still needed for pipewire screen capturing"
    },
    "best.ellie.StartupConfiguration": {
        "finish-args-unnecessary-xdg-config-autostart-create-access": "This app requires access to the hosts' ~/.config/autostart directory in create mode in order to manage applications launched on startup.",
        "finish-args-flatpak-system-folder-access": "This app requires read-only access to the hosts' /var/lib/flatpak/exports/share/{applications,icons} directories in order to allow users to add them to the applications launched on startup.",
        "finish-args-flatpak-user-folder-access": "This app requires read-only access to the hosts' ~/.local/share/flatpak/exports/share/{applications,icons} directories in order to allow users to add them to the applications launched on startup.",
        "finish-args-host-var-access": "This app requires read-only access to the hosts' /var/lib/snapd/desktop/applications directory in order to allow users to add snaps to the applications launched on startup.",
        "finish-args-autostart-filesystem-access": "Predates the linter rule",
        "finish-args-desktopfile-filesystem-access": "Predates the linter rule",
        "finish-args-host-ro-filesystem-access": "Predates the linter rule"
    },
    "app.katvan.Katvan": {
        "finish-args-unnecessary-xdg-data-typst-ro-access": "Well known common location of the user's Typst packages in the @local namespace"
    },
    "com.stremio.Stremio": {
        "finish-args-contains-both-x11-and-wayland": "The window is able to be create under wayland but this app uses CEF (Chromium Embedded Framework) which requires acccess to X11"
    },
    "io.github.debasish_patra_1987.linuxthemestore": {
        "finish-args-dconf-talk-name": "needed to access host dconf configuration for modifying themes"
    },
    "io.github.Faugus.faugus-launcher": {
        "finish-args-contains-both-x11-and-wayland": "Without socket=X11 Winetricks doesn't work on Wayland and without socket=wayland the Wine Wayland driver doesn't work.",
        "finish-args-home-filesystem-access": "Predates the linter rule",
        "finish-args-unnecessary-xdg-config-MangoHud-ro-access": "Required for MangoHud to detect the settings file."
    },
    "app.getclipboard.Clipboard": {
        "finish-args-host-filesystem-access": "Predates the linter rule"
    },
    "app.pianocheetah.pianocheetah": {
        "finish-args-host-filesystem-access": "Predates the linter rule"
    },
    "com.beavernotes.beavernotes": {
        "finish-args-host-filesystem-access": "Predates the linter rule",
        "finish-args-own-name-wildcard-org.gtk.vfs": "Predates the linter rule"
    },
    "com.bitwig.BitwigStudio": {
        "finish-args-host-filesystem-access": "Predates the linter rule"
    },
    "com.blitterstudio.amiberry": {
        "finish-args-host-filesystem-access": "Predates the linter rule"
    },
    "com.cinecred.cinecred": {
        "finish-args-host-filesystem-access": "Predates the linter rule"
    },
    "com.darhon.syncbackup": {
        "finish-args-host-filesystem-access": "Predates the linter rule"
    },
    "com.haysell.pos": {
        "finish-args-host-filesystem-access": "Predates the linter rule"
    },
    "com.interversehq.qView": {
        "finish-args-host-filesystem-access": "Predates the linter rule"
    },
    "com.jetbrains.GoLand": {
        "finish-args-host-filesystem-access": "Predates the linter rule",
        "finish-args-has-socket-gpg-agent": "Predates the linter rule",
        "finish-args-has-socket-ssh-auth": "Predates the linter rule"
    },
    "com.jetbrains.RustRover": {
        "finish-args-host-filesystem-access": "Predates the linter rule",
        "finish-args-has-socket-gpg-agent": "Predates the linter rule",
        "finish-args-has-socket-ssh-auth": "Predates the linter rule"
    },
    "com.kristianduske.TrenchBroom": {
        "finish-args-host-filesystem-access": "Predates the linter rule"
    },
    "com.neatdecisions.Detwinner": {
        "finish-args-host-filesystem-access": "Predates the linter rule"
    },
    "com.nextcloud.desktopclient.nextcloud": {
        "finish-args-host-filesystem-access": "Predates the linter rule",
        "finish-args-own-name-com.nextcloudgmbh.Nextcloud": "Predates the linter rule"
    },
    "com.nitrokey.nitrokey-app": {
        "finish-args-host-filesystem-access": "Predates the linter rule"
    },
    "com.nolimitconnect.NoLimitConnect": {
        "finish-args-host-filesystem-access": "Predates the linter rule"
    },
    "com.okta.developer.CLI": {
        "finish-args-host-filesystem-access": "Predates the linter rule"
    },
    "com.parallax.PropellerIDE": {
        "finish-args-host-filesystem-access": "Predates the linter rule"
    },
    "com.playonlinux.PlayOnLinux4": {
        "finish-args-host-filesystem-access": "Predates the linter rule"
    },
    "com.popcornfx.PopcornFXEditor": {
        "finish-args-host-filesystem-access": "Predates the linter rule"
    },
    "com.pypyrev.linuxdcpp": {
        "finish-args-host-filesystem-access": "Predates the linter rule"
    },
    "com.rtosta.zapzap": {
        "finish-args-host-filesystem-access": "Predates the linter rule"
    },
    "com.sayonara_player.Sayonara": {
        "finish-args-host-filesystem-access": "Predates the linter rule"
    },
    "com.sigmyne.crush": {
        "finish-args-host-filesystem-access": "Predates the linter rule"
    },
    "com.strlen.TreeSheets": {
        "finish-args-host-filesystem-access": "Predates the linter rule"
    },
    "com.transmissionbt.Transmission": {
        "finish-args-host-filesystem-access": "Predates the linter rule"
    },
    "com.vba_m.visualboyadvance-m": {
        "finish-args-host-filesystem-access": "Predates the linter rule"
    },
    "com.vesc_project.VescTool": {
        "finish-args-host-filesystem-access": "Predates the linter rule"
    },
    "com.vzhd1701.gridplayer": {
        "finish-args-host-filesystem-access": "Predates the linter rule"
    },
    "com.wonderlandengine.editor": {
        "finish-args-host-filesystem-access": "Predates the linter rule"
    },
    "de.akaflieg_freiburg.enroute": {
        "finish-args-host-filesystem-access": "Predates the linter rule"
    },
    "de.haeckerfelix.Fragments": {
        "finish-args-host-filesystem-access": "Predates the linter rule"
    },
    "de.lernsoftware_filius.Filius": {
        "finish-args-host-filesystem-access": "Predates the linter rule"
    },
    "de.philippun1.turtle": {
        "finish-args-host-filesystem-access": "Predates the linter rule",
        "finish-args-has-socket-ssh-auth": "Predates the linter rule"
    },
    "de.renew.Renew": {
        "finish-args-host-filesystem-access": "Predates the linter rule"
    },
    "de.rwth_aachen.ient.YUView": {
        "finish-args-host-filesystem-access": "Predates the linter rule"
    },
    "dev.ares.ares": {
        "finish-args-host-filesystem-access": "Predates the linter rule"
    },
    "dev.gbstudio.gb-studio": {
        "finish-args-host-filesystem-access": "Predates the linter rule"
    },
    "dev.pulsar_edit.Pulsar": {
        "finish-args-host-filesystem-access": "Predates the linter rule",
        "finish-args-has-socket-ssh-auth": "Predates the linter rule"
    },
    "eu.scarpetta.PDFMixTool": {
        "finish-args-host-filesystem-access": "Predates the linter rule"
    },
    "fi.mooc.tmc.tmc-cli-rust": {
        "finish-args-host-filesystem-access": "Predates the linter rule"
    },
    "fr.free.qccrypt.Qccrypt": {
        "finish-args-host-filesystem-access": "Predates the linter rule"
    },
    "fr.handbrake.ghb": {
        "finish-args-host-filesystem-access": "Predates the linter rule",
        "finish-args-login1-system-talk-name": "Predates the linter rule"
    },
    "fr.natron.Natron": {
        "finish-args-host-filesystem-access": "Predates the linter rule"
    },
    "fr.nytuo.cosmiccomics": {
        "finish-args-host-filesystem-access": "Predates the linter rule"
    },
    "info.puredata.Pd-extended": {
        "finish-args-host-filesystem-access": "Predates the linter rule"
    },
    "info.smplayer.SMPlayer": {
        "finish-args-host-filesystem-access": "Predates the linter rule"
    },
    "io.github.JakubMelka.Pdf4qt": {
        "finish-args-host-filesystem-access": "Predates the linter rule"
    },
    "io.github.Rangi42.polished-map": {
        "finish-args-host-filesystem-access": "Predates the linter rule"
    },
    "io.github.Rangi42.polished-map-plusplus": {
        "finish-args-host-filesystem-access": "Predates the linter rule"
    },
    "io.github.Rangi42.tilemap-studio": {
        "finish-args-host-filesystem-access": "Predates the linter rule"
    },
    "io.github.TTimo.GtkRadiant": {
        "finish-args-host-filesystem-access": "Predates the linter rule"
    },
    "io.github.andreibachim.shortcut": {
        "finish-args-host-filesystem-access": "Predates the linter rule"
    },
    "io.github.cboxdoerfer.FSearch": {
        "finish-args-host-filesystem-access": "Predates the linter rule"
    },
    "io.github.ctlcltd.e2se": {
        "finish-args-host-filesystem-access": "Predates the linter rule"
    },
    "io.github.daviddesimone.opencloudsaves": {
        "finish-args-host-filesystem-access": "Predates the linter rule"
    },
    "io.github.dzheremi2.lexi": {
        "finish-args-host-filesystem-access": "Predates the linter rule"
    },
    "io.github.dzheremi2.lrcmake-gtk": {
        "finish-args-host-filesystem-access": "Predates the linter rule"
    },
    "io.github.fralonra.WgShadertoy": {
        "finish-args-host-filesystem-access": "Predates the linter rule"
    },
    "io.github.georgewoodall82.jsymphonic": {
        "finish-args-host-filesystem-access": "Predates the linter rule"
    },
    "io.github.java_decompiler.jd-gui": {
        "finish-args-host-filesystem-access": "Predates the linter rule"
    },
    "io.github.jonmagon.kdiskmark": {
        "finish-args-host-filesystem-access": "Predates the linter rule"
    },
    "io.github.labbots.NiimPrintX": {
        "finish-args-host-filesystem-access": "Predates the linter rule"
    },
    "io.github.ltiber.Pwall": {
        "finish-args-host-filesystem-access": "Predates the linter rule"
    },
    "io.github.marco_calautti.DeltaPatcher": {
        "finish-args-host-filesystem-access": "Predates the linter rule"
    },
    "io.github.onionware_github.onionmedia": {
        "finish-args-host-filesystem-access": "Predates the linter rule",
        "finish-args-login1-talk-name": "Predates the linter rule"
    },
    "io.github.peazip.PeaZip": {
        "finish-args-host-filesystem-access": "Predates the linter rule"
    },
    "io.github.pieterdd.RcloneShuttle": {
        "finish-args-host-filesystem-access": "Predates the linter rule"
    },
    "io.github.shundhammer.qdirstat": {
        "finish-args-host-filesystem-access": "Predates the linter rule"
    },
    "io.github.sithlord48.blackchocobo": {
        "finish-args-host-filesystem-access": "Predates the linter rule"
    },
    "io.github.sxyazi.yazi": {
        "finish-args-host-filesystem-access": "Predates the linter rule"
    },
    "io.github.xyproto.zsnes": {
        "finish-args-host-filesystem-access": "Predates the linter rule"
    },
    "io.gitlab.dev_nis.one-click-backup": {
        "finish-args-host-filesystem-access": "Predates the linter rule"
    },
    "io.greenfire.Greenery": {
        "finish-args-host-filesystem-access": "Predates the linter rule"
    },
    "io.ossia.score": {
        "finish-args-host-filesystem-access": "Predates the linter rule"
    },
    "io.posidon.Paper": {
        "finish-args-host-filesystem-access": "Predates the linter rule"
    },
    "io.qt.Linguist": {
        "finish-args-host-filesystem-access": "Predates the linter rule"
    },
    "io.qt.qtdesignstudio": {
        "finish-args-host-filesystem-access": "Predates the linter rule",
        "finish-args-has-socket-ssh-auth": "Predates the linter rule"
    },
    "la.ogri.strongbox": {
        "finish-args-host-filesystem-access": "Predates the linter rule"
    },
    "lol.janjic.Splitcat": {
        "finish-args-host-filesystem-access": "Predates the linter rule"
    },
    "me.kozec.syncthingtk": {
        "finish-args-host-filesystem-access": "Predates the linter rule"
    },
    "media.emby.EmbyServer": {
        "finish-args-host-filesystem-access": "Predates the linter rule"
    },
    "moe.clover.mm3d": {
        "finish-args-host-filesystem-access": "Predates the linter rule"
    },
    "net.blumia.pineapple-pictures": {
        "finish-args-host-filesystem-access": "Predates the linter rule"
    },
    "net.darkradiant.DarkRadiant": {
        "finish-args-host-filesystem-access": "Predates the linter rule"
    },
    "net.giuspen.cherrytree": {
        "finish-args-host-filesystem-access": "Predates the linter rule"
    },
    "net.jenyay.Outwiker": {
        "finish-args-host-filesystem-access": "Predates the linter rule"
    },
    "net.natesales.Aviator": {
        "finish-args-host-filesystem-access": "Predates the linter rule"
    },
    "net.purrdata.PurrData": {
        "finish-args-host-filesystem-access": "Predates the linter rule"
    },
    "org.avidemux.Avidemux": {
        "finish-args-host-filesystem-access": "Predates the linter rule"
    },
    "org.beeref.BeeRef": {
        "finish-args-host-filesystem-access": "Predates the linter rule"
    },
    "org.bionus.Grabber": {
        "finish-args-host-filesystem-access": "Predates the linter rule"
    },
    "org.blender.Blender": {
        "finish-args-host-filesystem-access": "Predates the linter rule"
    },
    "org.bluej.BlueJ": {
        "finish-args-host-filesystem-access": "Predates the linter rule"
    },
    "org.buhocms.BuhoCMS": {
        "finish-args-host-filesystem-access": "Predates the linter rule"
    },
    "org.caione.GScope": {
        "finish-args-host-filesystem-access": "Predates the linter rule"
    },
    "org.cvfosammmm.Setzer": {
        "finish-args-host-filesystem-access": "Predates the linter rule"
    },
    "org.d3cod3.Mosaic": {
        "finish-args-host-filesystem-access": "Predates the linter rule"
    },
    "org.darktable.Darktable": {
        "finish-args-host-filesystem-access": "Predates the linter rule",
        "finish-args-own-name-org.darktable.service": "Predates the linter rule"
    },
    "org.emptyflow.ArdorQuery": {
        "finish-args-host-filesystem-access": "Predates the linter rule"
    },
    "org.filezillaproject.Filezilla": {
        "finish-args-host-filesystem-access": "Predates the linter rule",
        "finish-args-has-socket-ssh-auth": "Predates the linter rule"
    },
    "org.flatpak.qtdemo": {
        "finish-args-host-filesystem-access": "Predates the linter rule"
    },
    "org.flozz.yoga-image-optimizer": {
        "finish-args-host-filesystem-access": "Predates the linter rule"
    },
    "org.fontforge.FontForge": {
        "finish-args-host-filesystem-access": "Predates the linter rule"
    },
    "org.freac.freac": {
        "finish-args-host-filesystem-access": "Predates the linter rule"
    },
    "org.freedesktop.appstream.generator": {
        "finish-args-host-filesystem-access": "Predates the linter rule"
    },
    "org.geany.Geany": {
        "finish-args-host-filesystem-access": "Predates the linter rule"
    },
    "org.getzola.zola": {
        "finish-args-host-filesystem-access": "Predates the linter rule"
    },
    "org.gnome.GHex": {
        "finish-args-host-filesystem-access": "Predates the linter rule"
    },
    "org.gnome.Glade": {
        "finish-args-host-filesystem-access": "Predates the linter rule"
    },
    "org.gnome.gitg": {
        "finish-args-host-filesystem-access": "Predates the linter rule",
        "finish-args-has-socket-ssh-auth": "Predates the linter rule"
    },
    "org.gnome.gitlab.somas.Apostrophe": {
        "finish-args-host-filesystem-access": "Predates the linter rule"
    },
    "org.gnucash.GnuCash": {
        "finish-args-host-filesystem-access": "Predates the linter rule"
    },
    "org.greenfoot.Greenfoot": {
        "finish-args-host-filesystem-access": "Predates the linter rule"
    },
    "org.gtkhash.gtkhash": {
        "finish-args-host-filesystem-access": "Predates the linter rule"
    },
    "org.jreleaser.cli": {
        "finish-args-host-filesystem-access": "Predates the linter rule"
    },
    "org.kde.krita": {
        "finish-args-host-filesystem-access": "Predates the linter rule"
    },
    "org.kde.subtitlecomposer": {
        "finish-args-host-filesystem-access": "Predates the linter rule"
    },
    "org.libretro.RetroArch": {
        "finish-args-host-filesystem-access": "Predates the linter rule",
        "finish-args-login1-talk-name": "Predates the linter rule"
    },
    "org.libvips.nip4": {
        "finish-args-host-filesystem-access": "Predates the linter rule"
    },
    "org.mattbas.Glaxnimate": {
        "finish-args-host-filesystem-access": "Predates the linter rule"
    },
    "org.nongnu.gsequencer.gsequencer": {
        "finish-args-host-filesystem-access": "Predates the linter rule"
    },
    "org.pencil2d.Pencil2D": {
        "finish-args-host-filesystem-access": "Predates the linter rule"
    },
    "org.photoqt.PhotoQt": {
        "finish-args-host-filesystem-access": "Predates the linter rule"
    },
    "org.pitivi.Pitivi": {
        "finish-args-host-filesystem-access": "Predates the linter rule"
    },
    "org.previewqt.PreviewQt": {
        "finish-args-host-filesystem-access": "Predates the linter rule"
    },
    "org.qelectrotech.QElectroTech": {
        "finish-args-host-filesystem-access": "Predates the linter rule"
    },
    "org.scantailor.ScanTailor": {
        "finish-args-host-filesystem-access": "Predates the linter rule"
    },
    "org.scintilla.SciTE": {
        "finish-args-host-filesystem-access": "Predates the linter rule"
    },
    "org.shotcut.Shotcut": {
        "finish-args-host-filesystem-access": "Predates the linter rule"
    },
    "org.sil.dictionary-app-builder": {
        "finish-args-host-filesystem-access": "Predates the linter rule"
    },
    "org.sil.keyboard-app-builder": {
        "finish-args-host-filesystem-access": "Predates the linter rule"
    },
    "org.sil.reading-app-builder": {
        "finish-args-host-filesystem-access": "Predates the linter rule"
    },
    "org.sil.scripture-app-builder": {
        "finish-args-host-filesystem-access": "Predates the linter rule"
    },
    "org.skytemple.SkyTemple": {
        "finish-args-host-filesystem-access": "Predates the linter rule"
    },
    "org.squey.Squey": {
        "finish-args-host-filesystem-access": "Predates the linter rule"
    },
    "org.swi_prolog.swipl": {
        "finish-args-host-filesystem-access": "Predates the linter rule"
    },
    "org.tabos.roger": {
        "finish-args-host-filesystem-access": "Predates the linter rule"
    },
    "org.trelby.Trelby": {
        "finish-args-host-filesystem-access": "Predates the linter rule"
    },
    "org.upbge.UPBGE": {
        "finish-args-host-filesystem-access": "Predates the linter rule"
    },
    "org.videolan.VLC": {
        "finish-args-host-filesystem-access": "Predates the linter rule"
    },
    "org.viking.Viking": {
        "finish-args-host-filesystem-access": "Predates the linter rule"
    },
    "org.xfce.mousepad": {
        "finish-args-host-filesystem-access": "Predates the linter rule"
    },
    "org.zaproxy.ZAP": {
        "finish-args-host-filesystem-access": "Predates the linter rule"
    },
    "re.sonny.Commit": {
        "finish-args-host-filesystem-access": "Predates the linter rule"
    },
    "se.cendio.tlclient": {
        "finish-args-host-filesystem-access": "Predates the linter rule"
    },
    "space.nouspiro.tenmon": {
        "finish-args-host-filesystem-access": "Predates the linter rule"
    },
    "studio.assetmanager.ams": {
        "finish-args-host-filesystem-access": "Predates the linter rule"
    },
    "xyz.rust4diva.Rust4Diva": {
        "finish-args-host-filesystem-access": "Predates the linter rule"
    },
    "app.authpass.AuthPass": {
        "finish-args-home-filesystem-access": "Predates the linter rule"
    },
    "app.bluebubbles.BlueBubbles": {
        "finish-args-home-filesystem-access": "Predates the linter rule"
    },
    "app.cantara.Cantara": {
        "finish-args-home-filesystem-access": "Predates the linter rule"
    },
    "app.midterm.MidtermDesktop": {
        "finish-args-home-filesystem-access": "Predates the linter rule"
    },
    "app.opencomic.OpenComic": {
        "finish-args-home-filesystem-access": "Predates the linter rule"
    },
    "app.riftshare.RiftShare": {
        "finish-args-home-filesystem-access": "Predates the linter rule"
    },
    "app.vup.Vup": {
        "finish-args-home-filesystem-access": "Predates the linter rule"
    },
    "ar.com.pilas_engine.App": {
        "finish-args-home-filesystem-access": "Predates the linter rule"
    },
    "ar.xjuan.Cambalache": {
        "finish-args-home-filesystem-access": "Predates the linter rule"
    },
    "au.edu.uq.esys.escript": {
        "finish-args-home-filesystem-access": "Predates the linter rule"
    },
    "br.com.wiselabs.simplexity": {
        "finish-args-home-filesystem-access": "Predates the linter rule"
    },
    "br.eng.silas.qpdftools": {
        "finish-args-home-filesystem-access": "Predates the linter rule"
    },
    "br.gov.cti.invesalius": {
        "finish-args-home-filesystem-access": "Predates the linter rule"
    },
    "ca.edestcroix.Recordbox": {
        "finish-args-home-filesystem-access": "Predates the linter rule"
    },
    "ca.littlesvr.asunder": {
        "finish-args-home-filesystem-access": "Predates the linter rule"
    },
    "ca.uwaterloo.Raven": {
        "finish-args-home-filesystem-access": "Predates the linter rule"
    },
    "cat.xtec.clic.JClic": {
        "finish-args-home-filesystem-access": "Predates the linter rule"
    },
    "cc.arduino.IDE2": {
        "finish-args-home-filesystem-access": "Predates the linter rule"
    },
    "ch.theologeek.Manuskript": {
        "finish-args-home-filesystem-access": "Predates the linter rule"
    },
    "chat.iamb.iamb": {
        "finish-args-home-filesystem-access": "Predates the linter rule"
    },
    "chat.simplex.simplex": {
        "finish-args-home-filesystem-access": "Allows the users to send/save files from/to their home directory"
    },
    "cn.apipost.apipost": {
        "finish-args-home-filesystem-access": "Predates the linter rule"
    },
    "cn.navclub.ldbfx": {
        "finish-args-home-filesystem-access": "Predates the linter rule"
    },
    "cn.ottercorp.xivlaunchercn": {
        "finish-args-home-filesystem-access": "Predates the linter rule"
    },
    "codes.loers.Karlender": {
        "finish-args-home-filesystem-access": "Predates the linter rule"
    },
    "com.abisource.AbiWord": {
        "finish-args-home-filesystem-access": "Predates the linter rule"
    },
    "com.bambulab.BambuStudio": {
        "finish-args-home-filesystem-access": "Predates the linter rule"
    },
    "com.belmoussaoui.snowglobe": {
        "finish-args-home-filesystem-access": "Predates the linter rule",
        "finish-args-own-name-org.qemu": "Predates the linter rule"
    },
    "com.bespokesynth.BespokeSynth": {
        "finish-args-home-filesystem-access": "Predates the linter rule"
    },
    "com.bestaticpy.bestatic": {
        "finish-args-home-filesystem-access": "Predates the linter rule"
    },
    "com.brosix.Brosix": {
        "finish-args-home-filesystem-access": "Predates the linter rule"
    },
    "com.cburch.Logisim": {
        "finish-args-home-filesystem-access": "Predates the linter rule"
    },
    "com.cerebralnomad.recipescribe": {
        "finish-args-home-filesystem-access": "Predates the linter rule"
    },
    "com.diy_fever.DIYLayoutCreator": {
        "finish-args-home-filesystem-access": "Predates the linter rule"
    },
    "com.dosbox_x.DOSBox-X": {
        "finish-args-home-filesystem-access": "Predates the linter rule"
    },
    "com.expidusos.file_manager": {
        "finish-args-home-filesystem-access": "Predates the linter rule"
    },
    "com.georgefb.mangareader": {
        "finish-args-home-filesystem-access": "Predates the linter rule",
        "finish-args-host-ro-filesystem-access": "Predates the linter rule"
    },
    "com.giadamusic.Giada": {
        "finish-args-home-filesystem-access": "Predates the linter rule"
    },
    "com.gigitux.youp": {
        "finish-args-home-filesystem-access": "Predates the linter rule"
    },
    "com.gitfiend.GitFiend": {
        "finish-args-home-filesystem-access": "Predates the linter rule",
        "finish-args-has-socket-ssh-auth": "Predates the linter rule"
    },
    "com.gluonhq.SceneBuilder": {
        "finish-args-home-filesystem-access": "Predates the linter rule"
    },
    "com.hoptodesk.HopToDesk": {
        "finish-args-home-filesystem-access": "Predates the linter rule"
    },
    "com.hostbuf.FinalShell": {
        "finish-args-home-filesystem-access": "Predates the linter rule"
    },
    "com.icanblink.blink": {
        "finish-args-home-filesystem-access": "Predates the linter rule"
    },
    "com.inform7.IDE": {
        "finish-args-home-filesystem-access": "Predates the linter rule"
    },
    "com.inklestudios.Inky": {
        "finish-args-home-filesystem-access": "Predates the linter rule"
    },
    "com.itextpdf.RUPS": {
        "finish-args-home-filesystem-access": "Predates the linter rule"
    },
    "com.itopia.client": {
        "finish-args-home-filesystem-access": "Predates the linter rule"
    },
    "com.jaquadro.NBTExplorer": {
        "finish-args-home-filesystem-access": "Predates the linter rule"
    },
    "com.jianguoyun.Nutstore": {
        "finish-args-home-filesystem-access": "Predates the linter rule"
    },
    "com.jpexs.decompiler.flash": {
        "finish-args-home-filesystem-access": "Predates the linter rule"
    },
    "com.librumreader.librum": {
        "finish-args-home-filesystem-access": "Predates the linter rule"
    },
    "com.lynnmichaelmartin.TimeTracker": {
        "finish-args-home-filesystem-access": "Predates the linter rule"
    },
    "com.mikrotik.WinBox": {
        "finish-args-home-filesystem-access": "Predates the linter rule"
    },
    "com.mongodb.Compass": {
        "finish-args-home-filesystem-access": "Predates the linter rule"
    },
    "com.mtkennerly.madamiru": {
        "finish-args-home-filesystem-access": "Predates the linter rule"
    },
    "com.neoutils.NeoRegex": {
        "finish-args-home-filesystem-access": "Predates the linter rule"
    },
    "com.nickgirga.webready": {
        "finish-args-home-filesystem-access": "Predates the linter rule"
    },
    "com.ntrack.n-track": {
        "finish-args-home-filesystem-access": "Predates the linter rule",
        "finish-args-own-name-wildcard-org.freedesktop.ReserveDevice1": "Predates the linter rule"
    },
    "com.one_ware.OneWare": {
        "finish-args-home-filesystem-access": "Predates the linter rule"
    },
    "com.openwall.John": {
        "finish-args-home-filesystem-access": "Predates the linter rule"
    },
    "com.orama_interactive.Pixelorama": {
        "finish-args-home-filesystem-access": "Predates the linter rule"
    },
    "com.pinegrow.Pinegrow": {
        "finish-args-home-filesystem-access": "Predates the linter rule"
    },
    "com.polyphone_soundfonts.polyphone": {
        "finish-args-home-filesystem-access": "Predates the linter rule"
    },
    "com.poweriso.PowerISO": {
        "finish-args-home-filesystem-access": "Predates the linter rule"
    },
    "com.reqable.Reqable": {
        "finish-args-home-filesystem-access": "Predates the linter rule"
    },
    "com.richwhitehouse.BigPEmu": {
        "finish-args-home-filesystem-access": "Predates the linter rule",
        "finish-args-host-ro-filesystem-access": "Predates the linter rule"
    },
    "com.rustdesk.RustDesk": {
        "finish-args-home-filesystem-access": "Predates the linter rule"
    },
    "com.scanoss.sbom-workbench": {
        "finish-args-home-filesystem-access": "Predates the linter rule"
    },
    "com.sciactive.QuickDAV": {
        "finish-args-home-filesystem-access": "Predates the linter rule"
    },
    "com.sigil_ebook.Sigil": {
        "finish-args-home-filesystem-access": "Predates the linter rule"
    },
    "com.simulide.simulide": {
        "finish-args-home-filesystem-access": "Predates the linter rule"
    },
    "com.sireliah.Dragit": {
        "finish-args-home-filesystem-access": "Predates the linter rule"
    },
    "com.sleepfiles.OSCAR": {
        "finish-args-home-filesystem-access": "Predates the linter rule"
    },
    "com.snes9x.Snes9x": {
        "finish-args-home-filesystem-access": "Predates the linter rule"
    },
    "com.st.STM32CubeMX": {
        "finish-args-home-filesystem-access": "Predates the linter rule"
    },
    "com.steamdeckrepo.manager": {
        "finish-args-home-filesystem-access": "Predates the linter rule"
    },
    "com.sweethome3d.Sweethome3d": {
        "finish-args-home-filesystem-access": "Predates the linter rule"
    },
    "com.sweetscape.ZeroOneZeroEditor": {
        "finish-args-home-filesystem-access": "Predates the linter rule"
    },
    "com.thincast.client": {
        "finish-args-home-filesystem-access": "Predates the linter rule"
    },
    "com.tic80.TIC_80": {
        "finish-args-home-filesystem-access": "Predates the linter rule"
    },
    "com.toolstack.Folio": {
        "finish-args-home-filesystem-access": "Predates the linter rule"
    },
    "com.usebruno.Bruno": {
        "finish-args-home-filesystem-access": "Predates the linter rule"
    },
    "com.vicr123.thebeat": {
        "finish-args-home-filesystem-access": "Predates the linter rule"
    },
    "com.voxdsp.Borg": {
        "finish-args-home-filesystem-access": "Predates the linter rule"
    },
    "com.voxdsp.Borg0": {
        "finish-args-home-filesystem-access": "Predates the linter rule"
    },
    "com.voxdsp.VoxelPaint": {
        "finish-args-home-filesystem-access": "Predates the linter rule"
    },
    "com.voxdsp.VoxelPaintPro": {
        "finish-args-home-filesystem-access": "Predates the linter rule"
    },
    "com.wireframesketcher.WireframeSketcher": {
        "finish-args-home-filesystem-access": "Predates the linter rule",
        "finish-args-has-socket-ssh-auth": "Predates the linter rule"
    },
    "com.yacreader.YACReader": {
        "finish-args-home-filesystem-access": "Predates the linter rule"
    },
    "com.zerobrane.studio": {
        "finish-args-home-filesystem-access": "Predates the linter rule"
    },
    "cz.zeropage.Formiko": {
        "finish-args-home-filesystem-access": "Predates the linter rule"
    },
    "de.create3000.titania": {
        "finish-args-home-filesystem-access": "Predates the linter rule"
    },
    "de.danielnoethen.butt": {
        "finish-args-home-filesystem-access": "Predates the linter rule"
    },
    "de.desy.constellation": {
        "finish-args-home-filesystem-access": "Predates the linter rule"
    },
    "de.fabrik19.mos-Launcher": {
        "finish-args-home-filesystem-access": "Predates the linter rule"
    },
    "de.finnik.PassVault": {
        "finish-args-home-filesystem-access": "Predates the linter rule"
    },
    "de.flose.Kochbuch": {
        "finish-args-home-filesystem-access": "Predates the linter rule"
    },
    "de.hohnstaedt.xca": {
        "finish-args-home-filesystem-access": "Predates the linter rule"
    },
    "de.linuxguides.RechnungsAssistent": {
        "finish-args-home-filesystem-access": "Predates the linter rule"
    },
    "de.manuel_kehl.go-for-it": {
        "finish-args-home-filesystem-access": "Predates the linter rule"
    },
    "de.marlam.qv": {
        "finish-args-home-filesystem-access": "Predates the linter rule"
    },
    "de.nagstamon.nagstamon": {
        "finish-args-home-filesystem-access": "Predates the linter rule"
    },
    "dev.bambosh.UnofficialHomestuckCollection": {
        "finish-args-home-filesystem-access": "Predates the linter rule"
    },
    "dev.lukebriggs.pepys": {
        "finish-args-home-filesystem-access": "Predates the linter rule"
    },
    "dev.mrquantumoff.mcmodpackmanager": {
        "finish-args-home-filesystem-access": "Predates the linter rule",
        "finish-args-own-name-org.dev_mrquantumoff_mcmodpackmanager.SingleInstance": "Predates the linter rule"
    },
    "dev.paullee.scraterpreter.Scrapec": {
        "finish-args-home-filesystem-access": "Predates the linter rule"
    },
    "dev.restfox.Restfox": {
        "finish-args-home-filesystem-access": "Predates the linter rule"
    },
    "dev.tchx84.Portfolio": {
        "finish-args-home-filesystem-access": "Predates the linter rule",
        "finish-args-own-name-org.freedesktop.FileManager1": "Predates the linter rule"
    },
    "edu.stanford.protege": {
        "finish-args-home-filesystem-access": "Predates the linter rule"
    },
    "ee.ria.qdigidoc4": {
        "finish-args-home-filesystem-access": "Predates the linter rule"
    },
    "es.danirod.Cartero": {
        "finish-args-home-filesystem-access": "Predates the linter rule"
    },
    "eu.codepoems.xl-converter": {
        "finish-args-home-filesystem-access": "Predates the linter rule"
    },
    "fm.helio.Workstation": {
        "finish-args-home-filesystem-access": "Predates the linter rule"
    },
    "fm.reaper.Reaper": {
        "finish-args-home-filesystem-access": "Predates the linter rule"
    },
    "fr.dwightstudio.JArmEmu": {
        "finish-args-home-filesystem-access": "Predates the linter rule"
    },
    "fr.free.Homebank": {
        "finish-args-home-filesystem-access": "Predates the linter rule"
    },
    "fr.inria.corese.CoreseCommand": {
        "finish-args-home-filesystem-access": "Predates the linter rule"
    },
    "fr.inria.corese.CoreseGui": {
        "finish-args-home-filesystem-access": "Predates the linter rule"
    },
    "info.puredata.Pd": {
        "finish-args-home-filesystem-access": "Predates the linter rule"
    },
    "io.appflowy.AppFlowy": {
        "finish-args-home-filesystem-access": "Predates the linter rule",
        "finish-args-own-name-io.appflowy.appflowy": "Predates the linter rule"
    },
    "io.conduktor.Conduktor": {
        "finish-args-home-filesystem-access": "Predates the linter rule",
        "finish-args-has-socket-ssh-auth": "Predates the linter rule"
    },
    "io.dbeaver.DBeaverCommunity": {
        "finish-args-home-filesystem-access": "Predates the linter rule",
        "finish-args-has-socket-ssh-auth": "Predates the linter rule"
    },
    "io.frappe.books": {
        "finish-args-home-filesystem-access": "Predates the linter rule"
    },
    "io.github.Adda0.Stardrop": {
        "finish-args-home-filesystem-access": "Predates the linter rule"
    },
    "io.github.Cockatrice.cockatrice": {
        "finish-args-home-filesystem-access": "Predates the linter rule"
    },
    "io.github.DraqueT.PolyGlot": {
        "finish-args-home-filesystem-access": "Predates the linter rule"
    },
    "io.github.JaGoLi.ytdl_gui": {
        "finish-args-home-filesystem-access": "Predates the linter rule"
    },
    "io.github.Omniaevo.mqtt5-explorer": {
        "finish-args-home-filesystem-access": "Predates the linter rule"
    },
    "io.github.Q1CHENL.fig": {
        "finish-args-home-filesystem-access": "Predates the linter rule"
    },
    "io.github.adrienverge.PhotoCollage": {
        "finish-args-home-filesystem-access": "Predates the linter rule"
    },
    "io.github.aganzha.Stage": {
        "finish-args-home-filesystem-access": "Predates the linter rule",
        "finish-args-has-socket-gpg-agent": "Predates the linter rule",
        "finish-args-has-socket-ssh-auth": "Predates the linter rule"
    },
    "io.github.am2r_community_developers.Atomic": {
        "finish-args-home-filesystem-access": "Predates the linter rule"
    },
    "io.github.antimicrox.antimicrox": {
        "finish-args-home-filesystem-access": "Predates the linter rule"
    },
    "io.github.benini.scid": {
        "finish-args-home-filesystem-access": "Predates the linter rule"
    },
    "io.github.bothlab.pomidaq": {
        "finish-args-home-filesystem-access": "Predates the linter rule"
    },
    "io.github.ciromattia.kcc": {
        "finish-args-home-filesystem-access": "Predates the linter rule"
    },
    "io.github.cleomenezesjr.aurea": {
        "finish-args-home-filesystem-access": "Predates the linter rule"
    },
    "io.github.cudatext.CudaText-Qt": {
        "finish-args-home-filesystem-access": "Predates the linter rule"
    },
    "io.github.dagargo.Elektroid": {
        "finish-args-home-filesystem-access": "Predates the linter rule"
    },
    "io.github.f3d_app.f3d": {
        "finish-args-home-filesystem-access": "Predates the linter rule"
    },
    "io.github.foldynl.QLog": {
        "finish-args-home-filesystem-access": "Predates the linter rule",
        "finish-args-own-name-org.freedesktop.secrets": "Predates the linter rule"
    },
    "io.github.fralonra.PpdEditor": {
        "finish-args-home-filesystem-access": "Predates the linter rule"
    },
    "io.github.garglk.Gargoyle": {
        "finish-args-home-filesystem-access": "Predates the linter rule"
    },
    "io.github.gtkwave.GTKWave": {
        "finish-args-home-filesystem-access": "Predates the linter rule"
    },
    "io.github.hakuneko.HakuNeko": {
        "finish-args-home-filesystem-access": "Predates the linter rule"
    },
    "io.github.iptux_src.iptux": {
        "finish-args-home-filesystem-access": "Predates the linter rule"
    },
    "io.github.itprojects.MasVisGtk": {
        "finish-args-home-filesystem-access": "Predates the linter rule"
    },
    "io.github.jchempaint.JChemPaint": {
        "finish-args-home-filesystem-access": "Predates the linter rule"
    },
    "io.github.lruzicka.Needly": {
        "finish-args-home-filesystem-access": "Predates the linter rule"
    },
    "io.github.manisandro.gImageReader": {
        "finish-args-home-filesystem-access": "Predates the linter rule",
        "finish-args-own-name-wildcard-org.gnome.gimagereader": "Predates the linter rule"
    },
    "io.github.martchus.syncthingtray": {
        "finish-args-home-filesystem-access": "Predates the linter rule",
        "finish-args-systemd1-talk-name": "Predates the linter rule"
    },
    "io.github.mgerhardy.vengi.voxedit": {
        "finish-args-home-filesystem-access": "Predates the linter rule"
    },
    "io.github.mrmyhuang.cbetar2": {
        "finish-args-home-filesystem-access": "Predates the linter rule"
    },
    "io.github.mrvladus.List": {
        "finish-args-home-filesystem-access": "Predates the linter rule"
    },
    "io.github.muse_sequencer.Muse": {
        "finish-args-home-filesystem-access": "Predates the linter rule"
    },
    "io.github.myst6re.makoureactor": {
        "finish-args-home-filesystem-access": "Predates the linter rule"
    },
    "io.github.narunlifescience.AlphaPlot": {
        "finish-args-home-filesystem-access": "Predates the linter rule"
    },
    "io.github.nelson_lang.Nelson": {
        "finish-args-home-filesystem-access": "Predates the linter rule"
    },
    "io.github.nest_desktop.nest-desktop": {
        "finish-args-home-filesystem-access": "Predates the linter rule"
    },
    "io.github.noxworld_dev.OpenNox": {
        "finish-args-home-filesystem-access": "Predates the linter rule"
    },
    "io.github.opennumismat.open-numismat": {
        "finish-args-home-filesystem-access": "Predates the linter rule"
    },
    "io.github.pemsley.coot": {
        "finish-args-home-filesystem-access": "Predates the linter rule"
    },
    "io.github.picocrypt.Picocrypt": {
        "finish-args-home-filesystem-access": "Predates the linter rule"
    },
    "io.github.ra3xdh.qucs_s": {
        "finish-args-home-filesystem-access": "Predates the linter rule"
    },
    "io.github.riftr.intelpy": {
        "finish-args-home-filesystem-access": "Predates the linter rule"
    },
    "io.github.saeugetier.photobooth": {
        "finish-args-home-filesystem-access": "Predates the linter rule"
    },
    "io.github.sameboy.SameBoy": {
        "finish-args-home-filesystem-access": "Predates the linter rule"
    },
    "io.github.sgsaenger.vipster": {
        "finish-args-home-filesystem-access": "Predates the linter rule"
    },
    "io.github.sil_car.SqueezeVid": {
        "finish-args-home-filesystem-access": "Predates the linter rule"
    },
    "io.github.stella_emu.Stella": {
        "finish-args-home-filesystem-access": "Predates the linter rule"
    },
    "io.github.tlcfem.suanPan": {
        "finish-args-home-filesystem-access": "Predates the linter rule"
    },
    "io.github.torrent_file_editor.Torrent-file-editor": {
        "finish-args-home-filesystem-access": "Predates the linter rule"
    },
    "io.github.trevorsandy.LPub3D": {
        "finish-args-home-filesystem-access": "Predates the linter rule"
    },
    "io.github.twanvl.MagicSetEditor2": {
        "finish-args-home-filesystem-access": "Predates the linter rule"
    },
    "io.github.voxelcubes.deepqt": {
        "finish-args-home-filesystem-access": "Predates the linter rule"
    },
    "io.github.voxelcubes.panelcleaner": {
        "finish-args-home-filesystem-access": "Predates the linter rule"
    },
    "io.github.wdaniau.fstl": {
        "finish-args-home-filesystem-access": "Predates the linter rule"
    },
    "io.github.woelper.Oculante": {
        "finish-args-home-filesystem-access": "Predates the linter rule"
    },
    "io.github.wxmaxima_developers.wxMaxima": {
        "finish-args-home-filesystem-access": "Predates the linter rule"
    },
    "io.github.xverizex.nem_desktop": {
        "finish-args-home-filesystem-access": "Predates the linter rule"
    },
    "io.github.yuxshao.ptcollab": {
        "finish-args-home-filesystem-access": "Predates the linter rule"
    },
    "io.github.zaps166.QMPlay2": {
        "finish-args-home-filesystem-access": "Predates the linter rule",
        "finish-args-login1-system-talk-name": "Predates the linter rule"
    },
    "io.github.zhrexl.thisweekinmylife": {
        "finish-args-home-filesystem-access": "Predates the linter rule"
    },
    "io.gitlab.android_translation_layer.BaseApp": {
        "finish-args-home-filesystem-access": "Predates the linter rule"
    },
    "io.gitlab.persiangolf.voicegen": {
        "finish-args-home-filesystem-access": "Predates the linter rule"
    },
    "io.itch.azagaya.Laigter": {
        "finish-args-home-filesystem-access": "Predates the linter rule"
    },
    "io.lmms.LMMS": {
        "finish-args-home-filesystem-access": "Predates the linter rule"
    },
    "io.mango3d.LycheeSlicer": {
        "finish-args-home-filesystem-access": "Predates the linter rule"
    },
    "io.osdn.simplesok": {
        "finish-args-home-filesystem-access": "Predates the linter rule"
    },
    "io.photoflare.photoflare": {
        "finish-args-home-filesystem-access": "Predates the linter rule"
    },
    "io.seamly.seamly2d": {
        "finish-args-home-filesystem-access": "Predates the linter rule"
    },
    "io.sourceforge.Pixelitor": {
        "finish-args-home-filesystem-access": "Predates the linter rule"
    },
    "io.sourceforge.chart_geany.chart-geany": {
        "finish-args-home-filesystem-access": "Predates the linter rule"
    },
    "it.fabiodistasio.AntaresSQL": {
        "finish-args-home-filesystem-access": "Predates the linter rule"
    },
    "it.unibo.tuprolog.ide": {
        "finish-args-home-filesystem-access": "Predates the linter rule"
    },
    "me.ahola.aphototoollibre": {
        "finish-args-home-filesystem-access": "Predates the linter rule"
    },
    "me.broken_by.PdfMetadataEditor": {
        "finish-args-home-filesystem-access": "Predates the linter rule"
    },
    "me.mitya57.ReText": {
        "finish-args-home-filesystem-access": "Predates the linter rule"
    },
    "me.simakis.dropboxignore": {
        "finish-args-home-filesystem-access": "Predates the linter rule"
    },
    "net.agalwood.Motrix": {
        "finish-args-home-filesystem-access": "Predates the linter rule"
    },
    "net.biniou.LeBiniou": {
        "finish-args-home-filesystem-access": "Predates the linter rule"
    },
    "net.cebix.basilisk": {
        "finish-args-home-filesystem-access": "Predates the linter rule"
    },
    "net.christianbeier.MultiVNC": {
        "finish-args-home-filesystem-access": "Predates the linter rule"
    },
    "net.daase.journable": {
        "finish-args-home-filesystem-access": "Predates the linter rule"
    },
    "net.dengine.Doomsday": {
        "finish-args-home-filesystem-access": "Predates the linter rule"
    },
    "net.fasterland.converseen": {
        "finish-args-home-filesystem-access": "Predates the linter rule"
    },
    "net.fsuae.FS-UAE": {
        "finish-args-home-filesystem-access": "Predates the linter rule"
    },
    "net.gpro.gproapp": {
        "finish-args-home-filesystem-access": "Predates the linter rule"
    },
    "net.jammr.jammr": {
        "finish-args-home-filesystem-access": "Predates the linter rule"
    },
    "net.kuribo64.melonDS": {
        "finish-args-home-filesystem-access": "Predates the linter rule"
    },
    "net.launchpad.Gnuclad": {
        "finish-args-home-filesystem-access": "Predates the linter rule"
    },
    "net.longturn.freeciv21": {
        "finish-args-home-filesystem-access": "Predates the linter rule"
    },
    "net.mancubus.SLADE": {
        "finish-args-home-filesystem-access": "Predates the linter rule"
    },
    "net.odamex.Odamex": {
        "finish-args-home-filesystem-access": "Predates the linter rule"
    },
    "net.poedit.Poedit": {
        "finish-args-home-filesystem-access": "Predates the linter rule"
    },
    "net.sf.VICE": {
        "finish-args-home-filesystem-access": "Predates the linter rule"
    },
    "net.shadps4.shadPS4": {
        "finish-args-home-filesystem-access": "Predates the linter rule"
    },
    "net.shrew.ike.qikea": {
        "finish-args-home-filesystem-access": "Predates the linter rule"
    },
    "net.sonic_pi.SonicPi": {
        "finish-args-home-filesystem-access": "Predates the linter rule"
    },
    "net.sourceforge.GrandOrgue": {
        "finish-args-home-filesystem-access": "Predates the linter rule"
    },
    "net.sourceforge.Hugin": {
        "finish-args-home-filesystem-access": "Predates the linter rule"
    },
    "net.sourceforge.VMPK": {
        "finish-args-home-filesystem-access": "Predates the linter rule"
    },
    "net.sourceforge.efaxgtk": {
        "finish-args-home-filesystem-access": "Predates the linter rule",
        "finish-args-own-name-org.cgu.progs.efax_gtk": "Predates the linter rule"
    },
    "net.sourceforge.fspclient": {
        "finish-args-home-filesystem-access": "Predates the linter rule"
    },
    "net.sourceforge.fuse_emulator.Fuse": {
        "finish-args-home-filesystem-access": "Predates the linter rule"
    },
    "net.sourceforge.qtpfsgui.LuminanceHDR": {
        "finish-args-home-filesystem-access": "Predates the linter rule"
    },
    "net.sourceforge.scidavis": {
        "finish-args-home-filesystem-access": "Predates the linter rule"
    },
    "net.sourceforge.wavbreaker": {
        "finish-args-home-filesystem-access": "Predates the linter rule"
    },
    "nl.sarine.gpx-viewer": {
        "finish-args-home-filesystem-access": "Predates the linter rule"
    },
    "one.mixin.messenger": {
        "finish-args-home-filesystem-access": "Predates the linter rule"
    },
    "org.aegisub.Aegisub": {
        "finish-args-home-filesystem-access": "Predates the linter rule"
    },
    "org.aliflang.lang": {
        "finish-args-home-filesystem-access": "Predates the linter rule"
    },
    "org.archivekeep.ArchiveKeep": {
        "finish-args-home-filesystem-access": "Predates the linter rule"
    },
    "org.ardour.Ardour": {
        "finish-args-home-filesystem-access": "Predates the linter rule",
        "finish-args-own-name-wildcard-org.freedesktop.ReserveDevice1": "Predates the linter rule"
    },
    "org.arrl.trustedqsl": {
        "finish-args-home-filesystem-access": "Predates the linter rule"
    },
    "org.asamk.SignalCli": {
        "finish-args-home-filesystem-access": "Predates the linter rule"
    },
    "org.cubocore.CoreAction": {
        "finish-args-home-filesystem-access": "Predates the linter rule",
        "finish-args-host-ro-filesystem-access": "Predates the linter rule"
    },
    "org.cubocore.CoreArchiver": {
        "finish-args-home-filesystem-access": "Predates the linter rule"
    },
    "org.cubocore.CoreFM": {
        "finish-args-home-filesystem-access": "Predates the linter rule"
    },
    "org.cubocore.CoreHunt": {
        "finish-args-home-filesystem-access": "Predates the linter rule"
    },
    "org.cubocore.CoreImage": {
        "finish-args-home-filesystem-access": "Predates the linter rule",
        "finish-args-host-ro-filesystem-access": "Predates the linter rule"
    },
    "org.cubocore.CoreInfo": {
        "finish-args-home-filesystem-access": "Predates the linter rule"
    },
    "org.cubocore.CoreKeyboard": {
        "finish-args-home-filesystem-access": "Predates the linter rule"
    },
    "org.cubocore.CorePDF": {
        "finish-args-home-filesystem-access": "Predates the linter rule"
    },
    "org.cubocore.CorePad": {
        "finish-args-home-filesystem-access": "Predates the linter rule"
    },
    "org.cubocore.CorePaint": {
        "finish-args-home-filesystem-access": "Predates the linter rule"
    },
    "org.cubocore.CoreRenamer": {
        "finish-args-home-filesystem-access": "Predates the linter rule"
    },
    "org.cubocore.CoreShot": {
        "finish-args-home-filesystem-access": "Predates the linter rule"
    },
    "org.cubocore.CoreStats": {
        "finish-args-home-filesystem-access": "Predates the linter rule",
        "finish-args-host-ro-filesystem-access": "Predates the linter rule"
    },
    "org.cubocore.CoreTime": {
        "finish-args-home-filesystem-access": "Predates the linter rule"
    },
    "org.dune3d.dune3d": {
        "finish-args-home-filesystem-access": "Predates the linter rule"
    },
    "org.eclipse.sumo": {
        "finish-args-home-filesystem-access": "Predates the linter rule"
    },
    "org.enjoyingfoss.FOSStriangulator": {
        "finish-args-home-filesystem-access": "Predates the linter rule"
    },
    "org.exbin.BinEd": {
        "finish-args-home-filesystem-access": "Predates the linter rule"
    },
    "org.famistudio.FamiStudio": {
        "finish-args-home-filesystem-access": "Predates the linter rule"
    },
    "org.feichtmeier.Musicpod": {
        "finish-args-home-filesystem-access": "Predates the linter rule"
    },
    "org.filmulator.Filmulator": {
        "finish-args-home-filesystem-access": "Predates the linter rule"
    },
    "org.freedesktop.dabrain34.GstPipelineStudio": {
        "finish-args-home-filesystem-access": "Predates the linter rule"
    },
    "org.gabmus.notorious": {
        "finish-args-home-filesystem-access": "Predates the linter rule"
    },
    "org.gaphor.Gaphor": {
        "finish-args-home-filesystem-access": "Predates the linter rule"
    },
    "org.gephi.Gephi": {
        "finish-args-home-filesystem-access": "Predates the linter rule"
    },
    "org.ghidra_sre.Ghidra": {
        "finish-args-home-filesystem-access": "Predates the linter rule"
    },
    "org.gnome.Brasero": {
        "finish-args-home-filesystem-access": "Predates the linter rule"
    },
    "org.gnome.FileRoller": {
        "finish-args-home-filesystem-access": "Predates the linter rule",
        "finish-args-own-name-org.gnome.ArchiveManager1": "Predates the linter rule"
    },
    "org.gnome.Gtranslator": {
        "finish-args-home-filesystem-access": "Predates the linter rule"
    },
    "org.gnome.Pinpoint": {
        "finish-args-home-filesystem-access": "Predates the linter rule"
    },
    "org.gnome.design.SymbolicPreview": {
        "finish-args-home-filesystem-access": "Predates the linter rule"
    },
    "org.gnome.gitlab.ilhooq.Bookup": {
        "finish-args-home-filesystem-access": "Predates the linter rule"
    },
    "org.gnome.glabels-3": {
        "finish-args-home-filesystem-access": "Predates the linter rule"
    },
    "org.gnu.pspp": {
        "finish-args-home-filesystem-access": "Predates the linter rule"
    },
    "org.gnumeric.Gnumeric": {
        "finish-args-home-filesystem-access": "Predates the linter rule"
    },
    "org.gottcode.FocusWriter": {
        "finish-args-home-filesystem-access": "Predates the linter rule"
    },
    "org.gpodder.gpodder": {
        "finish-args-home-filesystem-access": "Predates the linter rule",
        "finish-args-own-name-org.gpodder": "Predates the linter rule"
    },
    "org.gramps_project.Gramps": {
        "finish-args-home-filesystem-access": "Predates the linter rule"
    },
    "org.grisbi.Grisbi": {
        "finish-args-home-filesystem-access": "Predates the linter rule"
    },
    "org.horizon_eda.HorizonEDA": {
        "finish-args-home-filesystem-access": "Predates the linter rule"
    },
    "org.hydrogenmusic.Hydrogen": {
        "finish-args-home-filesystem-access": "Predates the linter rule"
    },
    "org.jamovi.jamovi": {
        "finish-args-home-filesystem-access": "Predates the linter rule"
    },
    "org.jflap.JFLAP": {
        "finish-args-home-filesystem-access": "Predates the linter rule"
    },
    "org.jupyter.JupyterLab": {
        "finish-args-home-filesystem-access": "Predates the linter rule"
    },
    "org.kde.haruna": {
        "finish-args-home-filesystem-access": "Predates the linter rule",
        "finish-args-host-ro-filesystem-access": "Predates the linter rule"
    },
    "org.kde.labplot": {
        "finish-args-home-filesystem-access": "Predates the linter rule"
    },
    "org.kde.optiimage": {
        "finish-args-home-filesystem-access": "Predates the linter rule"
    },
    "org.kde.sweeper": {
        "finish-args-home-filesystem-access": "Predates the linter rule"
    },
    "org.lamport.tla.toolbox": {
        "finish-args-home-filesystem-access": "Predates the linter rule"
    },
    "org.laptop.TurtleArtActivity": {
        "finish-args-home-filesystem-access": "Predates the linter rule"
    },
    "org.leocad.LeoCAD": {
        "finish-args-home-filesystem-access": "Predates the linter rule"
    },
    "org.librecad.librecad": {
        "finish-args-home-filesystem-access": "Predates the linter rule"
    },
    "org.librehunt.Organizer": {
        "finish-args-home-filesystem-access": "Predates the linter rule"
    },
    "org.libvips.vipsdisp": {
        "finish-args-home-filesystem-access": "Predates the linter rule"
    },
    "org.lvnauth.LVNAuth": {
        "finish-args-home-filesystem-access": "Predates the linter rule"
    },
    "org.lyx.LyX": {
        "finish-args-home-filesystem-access": "Predates the linter rule"
    },
    "org.mavlink.qgroundcontrol": {
        "finish-args-home-filesystem-access": "Predates the linter rule"
    },
    "org.mfek.MFEKglif": {
        "finish-args-home-filesystem-access": "Predates the linter rule"
    },
    "org.milkytracker.MilkyTracker": {
        "finish-args-home-filesystem-access": "Predates the linter rule"
    },
    "org.mintguide.WebAppReader": {
        "finish-args-home-filesystem-access": "Predates the linter rule"
    },
    "org.mintguide.ssh-host-editor": {
        "finish-args-home-filesystem-access": "Predates the linter rule"
    },
    "org.mmass.mMass": {
        "finish-args-home-filesystem-access": "Predates the linter rule"
    },
    "org.moneymanagerex.MMEX": {
        "finish-args-home-filesystem-access": "Predates the linter rule"
    },
    "org.musescore.MuseScore": {
        "finish-args-home-filesystem-access": "Predates the linter rule"
    },
    "org.mypaint.MyPaint": {
        "finish-args-home-filesystem-access": "Predates the linter rule"
    },
    "org.nickvision.money": {
        "finish-args-home-filesystem-access": "Predates the linter rule"
    },
    "org.nickvision.tagger": {
        "finish-args-home-filesystem-access": "Predates the linter rule"
    },
    "org.nicotine_plus.Nicotine": {
        "finish-args-home-filesystem-access": "Predates the linter rule"
    },
    "org.nmap.Zenmap": {
        "finish-args-home-filesystem-access": "Predates the linter rule"
    },
    "org.nomacs.ImageLounge": {
        "finish-args-home-filesystem-access": "Predates the linter rule"
    },
    "org.opencpn.OpenCPN": {
        "finish-args-home-filesystem-access": "Predates the linter rule",
        "finish-args-systemd1-system-talk-name": "Predates the linter rule",
        "finish-args-login1-system-talk-name": "Predates the linter rule"
    },
    "org.openscad.OpenSCAD": {
        "finish-args-home-filesystem-access": "Predates the linter rule"
    },
    "org.openscopeproject.TrguiNG": {
        "finish-args-home-filesystem-access": "Predates the linter rule"
    },
    "org.paraview.ParaView": {
        "finish-args-home-filesystem-access": "Predates the linter rule"
    },
    "org.pdfstitcher.pdfstitcher": {
        "finish-args-home-filesystem-access": "Predates the linter rule"
    },
    "org.plomgrading.PlomClient": {
        "finish-args-home-filesystem-access": "Predates the linter rule"
    },
    "org.quelea.Quelea": {
        "finish-args-home-filesystem-access": "Predates the linter rule"
    },
    "org.qxmledit.QXmlEdit": {
        "finish-args-home-filesystem-access": "Predates the linter rule"
    },
    "org.recoll.recoll": {
        "finish-args-home-filesystem-access": "Predates the linter rule"
    },
    "org.rncbc.qsynth": {
        "finish-args-home-filesystem-access": "Predates the linter rule"
    },
    "org.rncbc.qtractor": {
        "finish-args-home-filesystem-access": "Predates the linter rule"
    },
    "org.rolisteam.rolisteam": {
        "finish-args-home-filesystem-access": "Predates the linter rule"
    },
    "org.roojs.roobuilder": {
        "finish-args-home-filesystem-access": "Predates the linter rule"
    },
    "org.scilab.Scilab": {
        "finish-args-home-filesystem-access": "Predates the linter rule"
    },
    "org.spyder_ide.spyder": {
        "finish-args-home-filesystem-access": "Predates the linter rule"
    },
    "org.sqlitebrowser.sqlitebrowser": {
        "finish-args-home-filesystem-access": "Predates the linter rule"
    },
    "org.stellarium.Stellarium": {
        "finish-args-home-filesystem-access": "Predates the linter rule"
    },
    "org.sugarlabs.MusicBlocks": {
        "finish-args-home-filesystem-access": "Predates the linter rule"
    },
    "org.telesculptor.TeleSculptor": {
        "finish-args-home-filesystem-access": "Predates the linter rule"
    },
    "org.tibirna.qgit": {
        "finish-args-home-filesystem-access": "Predates the linter rule"
    },
    "org.tildearrow.furnace": {
        "finish-args-home-filesystem-access": "Predates the linter rule"
    },
    "org.tomviz.Tomviz": {
        "finish-args-home-filesystem-access": "Predates the linter rule"
    },
    "org.turbowarp.TurboWarp": {
        "finish-args-home-filesystem-access": "Predates the linter rule"
    },
    "org.upscayl.Upscayl": {
        "finish-args-home-filesystem-access": "Predates the linter rule"
    },
    "org.verapdf.veraPDF": {
        "finish-args-home-filesystem-access": "Predates the linter rule"
    },
    "org.virtualxt.VirtualXT": {
        "finish-args-home-filesystem-access": "Predates the linter rule"
    },
    "org.wxhexeditor.wxHexEditor": {
        "finish-args-home-filesystem-access": "Predates the linter rule"
    },
    "org.x.Warpinator": {
        "finish-args-home-filesystem-access": "Predates the linter rule",
        "finish-args-own-name-org.x.StatusIcon.warpinator": "Predates the linter rule"
    },
    "org.zirael.bkchem.BKChem": {
        "finish-args-home-filesystem-access": "Predates the linter rule"
    },
    "org.zotero.Zotero": {
        "finish-args-home-filesystem-access": "Predates the linter rule",
        "finish-args-own-name-wildcard-org.mozilla.zotero": "Predates the linter rule"
    },
    "pro.vpup.vpuppr": {
        "finish-args-home-filesystem-access": "Predates the linter rule"
    },
    "rs.ruffle.Ruffle": {
        "finish-args-home-filesystem-access": "Predates the linter rule"
    },
    "se.sjoerd.GIScan": {
        "finish-args-home-filesystem-access": "Predates the linter rule"
    },
    "se.trixon.Mapollage": {
        "finish-args-home-filesystem-access": "Predates the linter rule"
    },
    "site.someones.Lonewolf": {
        "finish-args-home-filesystem-access": "Predates the linter rule"
    },
    "us.pixls.art.ART": {
        "finish-args-home-filesystem-access": "Predates the linter rule"
    },
    "xyz.audiostellar.AudioStellar": {
        "finish-args-home-filesystem-access": "Predates the linter rule"
    },
    "xyz.rescribe.rescribe": {
        "finish-args-home-filesystem-access": "Predates the linter rule"
    },
    "xyz.woxel.Woxel": {
        "finish-args-home-filesystem-access": "Predates the linter rule"
    },
    "com.gitbutler.gitbutler": {
        "finish-args-has-socket-gpg-agent": "Needed to sign Git commits with GPG",
        "finish-args-has-socket-ssh-auth": "Needed to clone Git repositories using SSH",
        "finish-args-host-filesystem-access": "Needed to access Git repositories outside the sandbox",
        "finish-args-own-name-com.gitbutler.app": "Needed for D-Bus service registration"
    },
    "com.nomachine.nxplayer": {
        "finish-args-ssh-filesystem-access": "Predates the linter rule",
        "finish-args-has-socket-ssh-auth": "Predates the linter rule"
    },
    "de.capypara.FieldMonitor": {
        "finish-args-ssh-filesystem-access": "Predates the linter rule",
        "finish-args-has-socket-ssh-auth": "Predates the linter rule"
    },
    "org.gnome.seahorse.Application": {
        "finish-args-ssh-filesystem-access": "Predates the linter rule",
        "finish-args-gnupg-filesystem-access": "Predates the linter rule"
    },
    "org.virt_manager.virt-manager": {
        "finish-args-ssh-filesystem-access": "Predates the linter rule",
        "finish-args-has-socket-ssh-auth": "Predates the linter rule",
        "finish-args-own-name-org.virt-manager.virt-manager": "Predates the linter rule"
    },
    "com.bktus.gpgfrontend": {
        "finish-args-gnupg-filesystem-access": "Predates the linter rule"
    },
    "com.konstantintutsch.Lock": {
        "finish-args-gnupg-filesystem-access": "Predates the linter rule"
    },
    "org.gajim.Gajim": {
        "finish-args-gnupg-filesystem-access": "Predates the linter rule",
        "finish-args-login1-system-talk-name": "Predates the linter rule"
    },
    "io.github.giantpinkrobots.varia": {
        "finish-args-autostart-filesystem-access": "Predates the linter rule",
        "finish-args-login1-system-talk-name": "Predates the linter rule",
        "finish-args-own-name-io.github.giantpinkrobots.varia-tray": "Predates the linter rule"
    },
    "info.cemu.Cemu": {
        "finish-args-desktopfile-filesystem-access": "Predates the linter rule",
        "finish-args-host-ro-filesystem-access": "Predates the linter rule"
    },
    "io.github.hedge_dev.hedgemodmanager": {
        "finish-args-desktopfile-filesystem-access": "Predates the linter rule"
    },
    "org.garudalinux.firedragon": {
        "finish-args-desktopfile-filesystem-access": "Predates the linter rule",
        "finish-args-own-name-wildcard-org.mozilla.firedragon": "Predates the linter rule",
        "finish-args-unnecessary-xdg-config-gtk-3.0-ro-access": "Needed for Breeze, etc. to use their colour scheme - upstream Firefox permission"
    },
    "org.kde.angelfish": {
        "finish-args-desktopfile-filesystem-access": "Predates the linter rule"
    },
    "app.logorrr.LogoRRR": {
        "finish-args-host-ro-filesystem-access": "Predates the linter rule"
    },
    "app.xemu.xemu": {
        "finish-args-host-ro-filesystem-access": "Predates the linter rule"
    },
    "com.virustotal.VirusTotalUploader": {
        "finish-args-host-ro-filesystem-access": "Predates the linter rule"
    },
    "de.leopoldluley.Clapgrep": {
        "finish-args-host-ro-filesystem-access": "Predates the linter rule"
    },
    "dev.levz.TinyImageFinder": {
        "finish-args-host-ro-filesystem-access": "Predates the linter rule"
    },
    "io.github.jorchube.monitorets": {
        "finish-args-host-ro-filesystem-access": "Predates the linter rule"
    },
    "io.github.shiiion.primehack": {
        "finish-args-host-ro-filesystem-access": "Predates the linter rule"
    },
    "io.gitlab.floodlight.Presenter": {
        "finish-args-host-ro-filesystem-access": "Predates the linter rule"
    },
    "org.bino3d.bino": {
        "finish-args-host-ro-filesystem-access": "Predates the linter rule"
    },
    "org.equeim.Tremotesf": {
        "finish-args-host-ro-filesystem-access": "Predates the linter rule"
    },
    "org.flycast.Flycast": {
        "finish-args-host-ro-filesystem-access": "Predates the linter rule"
    },
    "org.love2d.love2d": {
        "finish-args-host-ro-filesystem-access": "Predates the linter rule"
    },
    "rocks.syng.Syng": {
        "finish-args-host-ro-filesystem-access": "Predates the linter rule"
    },
    "ru.sview.sView": {
        "finish-args-host-ro-filesystem-access": "Predates the linter rule"
    },
    "uk.co.electronstudio.ComicReaderUltimate": {
        "finish-args-host-ro-filesystem-access": "Predates the linter rule"
    },
    "ch.x29a.playitslowly": {
        "finish-args-home-ro-filesystem-access": "Predates the linter rule"
    },
    "com.carpeludum.KegaFusion": {
        "finish-args-home-ro-filesystem-access": "Predates the linter rule"
    },
    "com.corsixth.corsixth": {
        "finish-args-home-ro-filesystem-access": "Predates the linter rule"
    },
    "com.retrodev.blastem": {
        "finish-args-home-ro-filesystem-access": "Predates the linter rule"
    },
    "com.super_productivity.SuperProductivity": {
        "finish-args-home-ro-filesystem-access": "Predates the linter rule"
    },
    "dev.paullee.scraterpreter.Scrape": {
        "finish-args-home-ro-filesystem-access": "Predates the linter rule"
    },
    "io.github.KangLin.RabbitRemoteControl": {
        "finish-args-home-ro-filesystem-access": "Predates the linter rule",
        "finish-args-has-socket-ssh-auth": "Predates the linter rule"
    },
    "io.github.btpf.alexandria": {
        "finish-args-home-ro-filesystem-access": "Predates the linter rule"
    },
    "io.github.mihnea_radulescu.imagefanreloaded": {
        "finish-args-home-ro-filesystem-access": "Predates the linter rule"
    },
    "io.github.mpc_qt.mpc-qt": {
        "finish-args-home-ro-filesystem-access": "Predates the linter rule",
        "finish-args-contains-both-x11-and-wayland": "The app supports both X11 and Wayland through a Tweaks setting"
    },
    "io.github.punesemu.puNES": {
        "finish-args-home-ro-filesystem-access": "Predates the linter rule"
    },
    "io.github.ryubing.Ryujinx": {
        "finish-args-home-ro-filesystem-access": "Predates the linter rule"
    },
    "io.github.troyeguo.koodo-reader": {
        "finish-args-home-ro-filesystem-access": "Predates the linter rule"
    },
    "org.freedesktop.GstDebugViewer": {
        "finish-args-home-ro-filesystem-access": "Predates the linter rule"
    },
    "org.gnome.Evince": {
        "finish-args-home-ro-filesystem-access": "Predates the linter rule",
        "finish-args-own-name-org.gnome.evince": "Predates the linter rule",
        "finish-args-own-name-org.gnome.evince.Daemon": "Predates the linter rule"
    },
    "org.gnome.NautilusPreviewer": {
        "finish-args-home-ro-filesystem-access": "Predates the linter rule"
    },
    "org.gnome.Papers": {
        "finish-args-home-ro-filesystem-access": "Predates the linter rule"
    },
    "org.kde.arianna": {
        "finish-args-home-ro-filesystem-access": "Predates the linter rule"
    },
    "org.nuspell.Nuspell": {
        "finish-args-home-ro-filesystem-access": "Predates the linter rule"
    },
    "org.wireshark.Wireshark": {
        "finish-args-home-ro-filesystem-access": "Predates the linter rule"
    },
    "ro.fxdata.taskmonitor.viewer": {
        "finish-args-home-ro-filesystem-access": "Predates the linter rule"
    },
    "uk.org.zint.zint-qt": {
        "finish-args-home-ro-filesystem-access": "Predates the linter rule"
    },
    "io.github.tobagin.secrets": {
        "finish-args-gnupg-filesystem-access": "Used for creating gpg keys within the password manager.",
        "finish-args-has-socket-gpg-agent": "Predates the linter rule",
        "finish-args-has-socket-ssh-auth": "Predates the linter rule"
    },
    "io.github.tobagin.keysmith": {
        "finish-args-ssh-filesystem-access": "Used for creating/saving ssh keys within the application."
    },
    "io.github.rimsort.RimSort": {
        "finish-args-unnecessary-xdg-data-Steam-rw-access": "Required for reading and writing the workshop rimworld file in Steam"
    },
    "uk.co.cappsy.Tesseract": {
        "finish-args-unnecessary-xdg-config-cosmic-rw-access": "Required to listen for changes in the host and write app configuration files"
    },
    "page.codeberg.friedrich.DND-Dice-Roller": {
        "finish-args-unnecessary-xdg-config-cosmic-ro-access": "Required to read the system theme"
    },
    "com.binarynonsense.acbr": {
        "finish-args-home-filesystem-access": "As a reader and converter of comic book files, with an integrated file explorer, access to the home directory is required for some of the application's core features."
    },
    "io.github.pol_rivero.github-desktop-plus": {
        "finish-args-has-socket-ssh-auth": "Needed to clone repositories using SSH.",
        "finish-args-has-socket-gpg-agent": "Needed to sign commits with GPG.",
        "finish-args-host-filesystem-access": "Needed to read and modify files in git repos outside of sandbox.",
        "finish-args-flatpak-system-folder-access": "Needed to check which text editors the user has installed as flatpaks.",
        "finish-args-flatpak-spawn-access": "Needed to spawn external text editors and terminals."
    },
    "im.dino.Dino": {
        "finish-args-has-socket-gpg-agent": "Predates the linter rule"
    },
    "com.devolutions.remotedesktopmanager": {
        "finish-args-has-socket-ssh-auth": "Predates the linter rule"
    },
    "com.kgurgul.cpuinfo": {
        "finish-args-has-socket-ssh-auth": "Predates the linter rule"
    },
    "com.termius.Termius": {
        "finish-args-has-socket-ssh-auth": "Predates the linter rule"
    },
    "dev.k8slens.OpenLens": {
        "finish-args-has-socket-ssh-auth": "Predates the linter rule",
        "finish-args-login1-system-talk-name": "Predates the linter rule"
    },
    "io.beekeeperstudio.Studio": {
        "finish-args-has-socket-ssh-auth": "Predates the linter rule"
    },
    "io.github.kalaksi.Lightkeeper": {
        "finish-args-has-socket-ssh-auth": "Predates the linter rule"
    },
    "io.github.subhra74.Muon": {
        "finish-args-has-socket-ssh-auth": "Predates the linter rule"
    },
    "org.mosh.mosh": {
        "finish-args-has-socket-ssh-auth": "Predates the linter rule"
    },
    "org.virt_manager.virt-viewer": {
        "finish-args-has-socket-ssh-auth": "Predates the linter rule"
    },
    "com.vkhitrin.cosmicding": {
        "finish-args-unnecessary-xdg-config-cosmic-rw-access": "Required to listen for changes in the host and write app configuration files"
    },
    "org.easycoding.TunedSwitcher": {
        "finish-args-systemd1-system-talk-name": "Predates the linter rule"
    },
    "org.jitsi.jitsi-meet": {
        "finish-args-login1-talk-name": "Predates the linter rule"
    },
    "app.drey.Warp": {
        "finish-args-login1-system-talk-name": "Predates the linter rule"
    },
    "com.microsoft.AzureStorageExplorer": {
        "finish-args-login1-system-talk-name": "Predates the linter rule"
    },
    "dev.aa55.yetty": {
        "finish-args-login1-system-talk-name": "Predates the linter rule"
    },
    "io.github.dgsasha.Remembrance": {
        "finish-args-login1-system-talk-name": "Predates the linter rule"
    },
    "io.github.pwr_solaar.solaar": {
        "finish-args-login1-system-talk-name": "Predates the linter rule"
    },
    "io.github.streetpea.Chiaki4deck": {
        "finish-args-login1-system-talk-name": "Predates the linter rule"
    },
    "net.jami.Jami": {
        "finish-args-login1-system-talk-name": "Predates the linter rule"
    },
    "org.freedesktop.fwupd": {
        "finish-args-login1-system-talk-name": "Predates the linter rule"
    },
    "org.gnome.Firmware": {
        "finish-args-login1-system-talk-name": "Predates the linter rule"
    },
    "org.gnome.GTG": {
        "finish-args-login1-system-talk-name": "Predates the linter rule"
    },
    "org.gnome.Todo": {
        "finish-args-login1-system-talk-name": "Predates the linter rule"
    },
    "org.sabnzbd.sabnzbd": {
        "finish-args-login1-system-talk-name": "Predates the linter rule"
    },
    "tv.kodi.Kodi": {
        "finish-args-login1-system-talk-name": "Predates the linter rule"
    },
    "com.pixelomer.ShijimaQt": {
        "finish-args-kwin-talk-name": "Predates the linter rule"
    },
    "org.dpsoftware.FireflyLuciferin": {
        "finish-args-kwin-talk-name": "Predates the linter rule"
    },
    "io.github.microgamercz.piki": {
        "finish-args-plasmashell-talk-name": "Predates the linter rule"
    },
    "app.zen_browser.zen": {
        "finish-args-own-name-wildcard-org.mozilla.zen": "Predates the linter rule"
    },
    "com.gopeed.Gopeed": {
        "finish-args-own-name-com.gopeed.gopeed": "Predates the linter rule"
    },
    "com.humatarayici.od": {
        "finish-args-own-name-wildcard-org.mozilla.huma": "Predates the linter rule"
    },
    "info.mumble.Mumble": {
        "finish-args-own-name-net.sourceforge.mumble.mumble": "Predates the linter rule"
    },
    "io.github.efogdev.mpris-timer": {
        "finish-args-own-name-org.kde.StatusNotifierItem-2-1": "Predates the linter rule",
        "finish-args-own-name-org.kde.StatusNotifierItem-3-1": "Predates the linter rule"
    },
    "io.github.insilmaril.vym": {
        "finish-args-own-name-org.insilmaril.vym-2": "Predates the linter rule"
    },
    "net.sourceforge.artha.Artha": {
        "finish-args-own-name-org.artha.unique": "Predates the linter rule"
    },
    "net.waterfox.waterfox": {
        "finish-args-own-name-wildcard-org.mozilla.waterfox": "Predates the linter rule"
    },
    "org.clementine_player.Clementine": {
        "finish-args-own-name-org.kde.StatusNotifierItem-2-2": "Predates the linter rule"
    },
    "org.gmusicbrowser.gmusicbrowser": {
        "finish-args-own-name-org.gmusicbrowser": "Predates the linter rule"
    },
    "org.gpodder.gpodder-adaptive": {
        "finish-args-own-name-wildcard-org.gpodder": "Predates the linter rule"
    },
    "org.gtimelog.GTimeLog": {
        "finish-args-own-name-org.gtimelog": "Predates the linter rule"
    },
    "org.kde.akregator": {
        "finish-args-own-name-org.freedesktop.Akonadi": "Predates the linter rule",
        "finish-args-own-name-wildcard-org.freedesktop.Akonadi": "Predates the linter rule",
        "finish-args-own-name-org.kde.accountwizard": "Predates the linter rule",
        "finish-args-own-name-org.kde.kaddressbook": "Predates the linter rule",
        "finish-args-own-name-wildcard-org.kde.pim": "Predates the linter rule",
        "finish-args-own-name-org.kde.pimsettingsexporter": "Predates the linter rule"
    },
    "org.kde.kclock": {
        "finish-args-own-name-org.kde.kclockd": "Predates the linter rule"
    },
    "ru.proninyaroslav.libretrack": {
        "finish-args-own-name-org.kde.StatusNotifierItem-2-1": "Predates the linter rule"
    },
    "org.mozilla.firefox": {
        "finish-args-own-name-wildcard-org.mozilla.firefox_beta": "Predates the linter rule"
    },
    "life.bolls.bolls": {
        "finish-args-full-home-config-access": "Predates the linter rule"
    },
    "io.github.shonubot.Spruce": {
        "finish-args-flatpak-spawn-access": "Allows calling host tools for size checks and safe deletions, restricted to user-selected targets."
    },
    "de.gonicus.gonnect": {
        "finish-args-unnecessary-xdg-data-evolution-ro-access": "EDS exposes avatar images here, and GOnnect likes to display them on incoming calls."
    },
    "org.indii.mendingwall": {
        "finish-args-unnecessary-xdg-config-autostart-create-access": "install autostart programs to restore themes on desktop login, with additional features required beyond those provided by the background portal",
        "finish-args-unnecessary-xdg-config-plasma-workspace-create-access": "install autostart programs to restore themes on desktop login, which run earlier in the startup process for KDE",
        "finish-args-direct-dconf-path": "save and restore desktop environment theme configuration stored in GSettings dconf backend",
        "finish-args-unnecessary-xdg-config-dconf-rw-access": "save and restore desktop environment theme configuration stored in GSettings dconf backend",
        "finish-args-dconf-talk-name": "save and restore desktop environment theme configuration stored in GSettings dconf backend",
        "finish-args-arbitrary-xdg-config-rw-access": "save and restore desktop environment theme configuration stored in configuration files",
        "finish-args-unnecessary-xdg-config-gtk-3.0-create-access": "save and restore desktop environment theme configuration stored in configuration files",
        "finish-args-unnecessary-xdg-config-gtk-4.0-create-access": "save and restore desktop environment theme configuration stored in configuration files",
        "finish-args-unnecessary-xdg-config-xsettingsd-create-access": "save and restore desktop environment theme configuration stored in configuration files",
        "finish-args-host-var-access": "read .desktop files of applications installed on the system",
        "finish-args-flatpak-system-folder-access": "read .desktop files of Flatpak applications installed on the system",
        "finish-args-unnecessary-xdg-data-flatpak-ro-access": "read .desktop files of Flatpak applications installed by the user",
        "finish-args-unnecessary-xdg-data-applications-create-access": "batch save updated .desktop files to organise applications between the menus of different desktop environments"
    },
    "io.github.Querz.mcaselector": {
        "finish-args-flatpak-appdata-folder-access": "To open and edit Minecraft worlds files under launchers packages as Flatpak applications"
    },
    "net.blumia.pineapple-steam-recording-exporter": {
        "finish-args-flatpak-appdata-folder-access": "To access and export video recordings under the Steam client packaged as Flatpak applications"
    },
    "one.k8ie.Identities": {
        "finish-args-has-socket-gpg-agent": "Needs to be able to use your host's GPG agent to decrypt password store entries",
        "finish-args-gnupg-filesystem-access": "Due to how GPG handles working with a remote agent, the Flatpak's GPG needs to know which public keys are available on the \"remote\" host - see https://wiki.gnupg.org/AgentForwarding"
    },
    "org.kde.discover": {
        "finish-args-flatpak-system-folder-access": "Needs access to system-wide flatpak installation so that it can manage them",
        "finish-args-unnecessary-xdg-data-flatpak-rw-access": "Needs access to user-wide flatpak installation so that it can manage them",
        "finish-args-flatpak-system-talk-name": "Talks to the system-wide flatpak dbus address in order to query existence of flatpaks and send installation commands to it",
        "finish-args-flatpak-appdata-folder-access": "Needs access to settings and user data of other apps ",
        "finish-args-flatpak-spawn-access": "Runs host binaries in order to successfully install apps"
    },
    "it.mq1.TinyWiiBackupManager": {
        "finish-args-host-filesystem-access": "Used for loading the rom dumps from anywhere in the home directory or from a drive, and for transferring them to the Wii drive."
    },
    "org.kde.hana": {
        "finish-args-home-filesystem-access": "Needs to save images in an user defined folder"
    },
    "io.github.d0ksan8.zen-app-manager": {
        "finish-args-unnecessary-xdg-config-autostart-rw-access": "Startup manager needs direct access to manage autostart entries"
    },
    "tech.keyforge.keyforge_master": {
        "finish-args-flatpak-spawn-access": "Required to run 'udevadm' on the host system via flatpak-spawn for USB keyboard device detection and enumeration"
    },
    "com.bilingify.readest": {
        "finish-args-own-name-org.com_bilingify_readest.SingleInstance": "Required because Tauri hard-codes DBus service names and replaces dots with underscores"
    },
    "io.github.jmberesford.Retrom": {
        "finish-args-flatpak-spawn-access": "the app is a launcher for other arbitrary applications configured by the user and requires the ability to spawn external processes on the host",
        "finish-args-home-filesystem-access": "many users place/install games and portable emulators/applications that Retrom must manage in arbitrary locations in the home directory"
    },
    "io.sourceforge.xtrkcad_fork.xtrkcad": {
        "finish-args-home-filesystem-access": "Needed since the app reads/writes track plans stored anywhere on users home directory"
    },
    "org.kde.atlantik": {
        "flathub-json-automerge-enabled": "Enabled as this is a game with low risk and low impact for breakage with new updates"
    },
    "org.kde.bomber": {
        "flathub-json-automerge-enabled": "Enabled as this is a game with low risk and low impact for breakage with new updates"
    },
    "org.kde.bovo": {
        "flathub-json-automerge-enabled": "Enabled as this is a game with low risk and low impact for breakage with new updates"
    },
    "org.kde.granatier": {
        "flathub-json-automerge-enabled": "Enabled as this is a game with low risk and low impact for breakage with new updates"
    },
    "org.kde.kapman": {
        "flathub-json-automerge-enabled": "Enabled as this is a game with low risk and low impact for breakage with new updates"
    },
    "org.kde.katomic": {
        "flathub-json-automerge-enabled": "Enabled as this is a game with low risk and low impact for breakage with new updates"
    },
    "org.kde.kblackbox": {
        "flathub-json-automerge-enabled": "Enabled as this is a game with low risk and low impact for breakage with new updates"
    },
    "org.kde.kblocks": {
        "flathub-json-automerge-enabled": "Enabled as this is a game with low risk and low impact for breakage with new updates"
    },
    "org.kde.kbounce": {
        "flathub-json-automerge-enabled": "Enabled as this is a game with low risk and low impact for breakage with new updates"
    },
    "org.kde.kbreakout": {
        "flathub-json-automerge-enabled": "Enabled as this is a game with low risk and low impact for breakage with new updates"
    },
    "org.kde.kdiamond": {
        "flathub-json-automerge-enabled": "Enabled as this is a game with low risk and low impact for breakage with new updates"
    },
    "org.kde.kfourinline": {
        "flathub-json-automerge-enabled": "Enabled as this is a game with low risk and low impact for breakage with new updates"
    },
    "org.kde.kgoldrunner": {
        "flathub-json-automerge-enabled": "Enabled as this is a game with low risk and low impact for breakage with new updates"
    },
    "org.kde.kigo": {
        "flathub-json-automerge-enabled": "Enabled as this is a game with low risk and low impact for breakage with new updates"
    },
    "org.kde.killbots": {
        "flathub-json-automerge-enabled": "Enabled as this is a game with low risk and low impact for breakage with new updates"
    },
    "org.kde.kiriki": {
        "flathub-json-automerge-enabled": "Enabled as this is a game with low risk and low impact for breakage with new updates"
    },
    "org.kde.kjumpingcube": {
        "flathub-json-automerge-enabled": "Enabled as this is a game with low risk and low impact for breakage with new updates"
    },
    "org.kde.klickety": {
        "flathub-json-automerge-enabled": "Enabled as this is a game with low risk and low impact for breakage with new updates"
    },
    "org.kde.klines": {
        "flathub-json-automerge-enabled": "Enabled as this is a game with low risk and low impact for breakage with new updates"
    },
    "org.kde.kmahjongg": {
        "flathub-json-automerge-enabled": "Enabled as this is a game with low risk and low impact for breakage with new updates"
    },
    "org.kde.kmines": {
        "flathub-json-automerge-enabled": "Enabled as this is a game with low risk and low impact for breakage with new updates"
    },
    "org.kde.knavalbattle": {
        "flathub-json-automerge-enabled": "Enabled as this is a game with low risk and low impact for breakage with new updates"
    },
    "org.kde.knetwalk": {
        "flathub-json-automerge-enabled": "Enabled as this is a game with low risk and low impact for breakage with new updates"
    },
    "org.kde.knights": {
        "flathub-json-automerge-enabled": "Enabled as this is a game with low risk and low impact for breakage with new updates"
    },
    "org.kde.kolf": {
        "flathub-json-automerge-enabled": "Enabled as this is a game with low risk and low impact for breakage with new updates"
    },
    "org.kde.kollision": {
        "flathub-json-automerge-enabled": "Enabled as this is a game with low risk and low impact for breakage with new updates"
    },
    "org.kde.konquest": {
        "flathub-json-automerge-enabled": "Enabled as this is a game with low risk and low impact for breakage with new updates"
    },
    "org.kde.kpat": {
        "flathub-json-automerge-enabled": "Enabled as this is a game with low risk and low impact for breakage with new updates"
    },
    "org.kde.kreversi": {
        "flathub-json-automerge-enabled": "Enabled as this is a game with low risk and low impact for breakage with new updates"
    },
    "org.kde.kshisen": {
        "flathub-json-automerge-enabled": "Enabled as this is a game with low risk and low impact for breakage with new updates"
    },
    "org.kde.ksirk": {
        "flathub-json-automerge-enabled": "Enabled as this is a game with low risk and low impact for breakage with new updates"
    },
    "org.kde.ksnakeduel": {
        "flathub-json-automerge-enabled": "Enabled as this is a game with low risk and low impact for breakage with new updates"
    },
    "org.kde.ksquares": {
        "flathub-json-automerge-enabled": "Enabled as this is a game with low risk and low impact for breakage with new updates"
    },
    "org.kde.ksudoku": {
        "flathub-json-automerge-enabled": "Enabled as this is a game with low risk and low impact for breakage with new updates"
    },
    "org.kde.ktuberling": {
        "flathub-json-automerge-enabled": "Enabled as this is a game with low risk and low impact for breakage with new updates"
    },
    "org.kde.kubrick": {
        "flathub-json-automerge-enabled": "Enabled as this is a game with low risk and low impact for breakage with new updates"
    },
    "org.kde.lskat": {
        "flathub-json-automerge-enabled": "Enabled as this is a game with low risk and low impact for breakage with new updates"
    },
    "org.kde.palapeli": {
        "flathub-json-automerge-enabled": "Enabled as this is a game with low risk and low impact for breakage with new updates"
    },
    "org.kde.picmi": {
        "flathub-json-automerge-enabled": "Enabled as this is a game with low risk and low impact for breakage with new updates"
    },
<<<<<<< HEAD
    "eu.binjr.binjr": {
        "finish-args-host-filesystem-access": "Application loads source files (logs, csv, rrd) from any location the user requires and writes saved workspace in arbitrary location in user's home or and mounted filesystems"
=======
    "dev.tony4.subscribi": {
        "finish-args-unnecessary-xdg-config-cosmic-rw-access": "Required to listen for changes in the host and write app configuration files"
>>>>>>> 7c342f63
    }
}<|MERGE_RESOLUTION|>--- conflicted
+++ resolved
@@ -6276,12 +6276,10 @@
     "org.kde.picmi": {
         "flathub-json-automerge-enabled": "Enabled as this is a game with low risk and low impact for breakage with new updates"
     },
-<<<<<<< HEAD
     "eu.binjr.binjr": {
         "finish-args-host-filesystem-access": "Application loads source files (logs, csv, rrd) from any location the user requires and writes saved workspace in arbitrary location in user's home or and mounted filesystems"
-=======
+    },
     "dev.tony4.subscribi": {
         "finish-args-unnecessary-xdg-config-cosmic-rw-access": "Required to listen for changes in the host and write app configuration files"
->>>>>>> 7c342f63
     }
 }