--- conflicted
+++ resolved
@@ -1493,13 +1493,11 @@
     "io.github.fsobolev.TimeSwitch": {
         "finish-args-flatpak-spawn-access": "required to execute user-defined commands on the host"
     },
-<<<<<<< HEAD
     "org.gnome_terminator.Terminator2": {
         "finish-args-flatpak-spawn-access": "required for host shell access"
-=======
+    },
     "de.schmidhuberj.tubefeeder": {
         "finish-args-flatpak-spawn-access": "Spawn arbitrary video player",
         "finish-args-unnecessary-xdg-data-access": "the app predates this linter rule"
->>>>>>> d05fcbad
     }
 }