--- conflicted
+++ resolved
@@ -1632,19 +1632,16 @@
     "io.github.Youda008.DoomRunner": {
         "finish-args-flatpak-spawn-access": "Needed to execute external game engines"
     },
-<<<<<<< HEAD
+    "xyz.tytanium.DoorKnocker": {
+        "finish-args-flatpak-spawn-access": "Required to get/check xdg-desktop-portal version"
+    },
+    "page.codeberg.JakobDev.jdDBusDebugger": {
+        "finish-args-arbitrary-dbus-access": "It's a D-Bus Debugger"
+    },
+    "com.pojtinger.felicitas.Multiplex": {
+        "finish-args-flatpak-spawn-access": "Needed to execute external copies of MPV and control them via IPC"
+    },
     "io.github.Bavarder.Bavarder": {
         "finish-args-flatpak-spawn-access": "required to execute external commands"
     },
-=======
-    "xyz.tytanium.DoorKnocker": {
-        "finish-args-flatpak-spawn-access": "Required to get/check xdg-desktop-portal version"
-    },
-    "page.codeberg.JakobDev.jdDBusDebugger": {
-        "finish-args-arbitrary-dbus-access": "It's a D-Bus Debugger"
-    },
-    "com.pojtinger.felicitas.Multiplex": {
-        "finish-args-flatpak-spawn-access": "Needed to execute external copies of MPV and control them via IPC"
-    }
->>>>>>> 8d8f4f5d
 }