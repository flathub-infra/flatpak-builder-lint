--- conflicted
+++ resolved
@@ -6948,20 +6948,15 @@
     "life.bolls.bolls": {
         "finish-args-full-home-config-access": "Predates the linter rule"
     },
-<<<<<<< HEAD
     "io.github.shonubot.Spruce": {
       "finish-args-arbitrary-xdg-cache-rw-access": "Required to scan and clean app caches in $HOME/.cache, with user preview and confirmation.",
       "finish-args-host-ro-filesystem-access": "Needed for accurate disk usage calculations using host mount info; cleaning is limited to user areas.",
       "finish-args-flatpak-spawn-access": "Allows calling host tools for size checks and safe deletions, restricted to user-selected targets."
     },
     "it.mql.TinyWiiBackupManager": {
-      "finish-args-host-filesystem-access": "Used for loading the rom dumps from anywhere in the home directory or from a drive, and for transferring them to the Wii drive."
-=======
-    "it.mq1.TinyWiiBackupManager": {
         "finish-args-host-filesystem-access": "Used for loading the rom dumps from anywhere in the home directory or from a drive, and for transferring them to the Wii drive."
     },
     "de.gonicus.gonnect": {
         "finish-args-unnecessary-xdg-data-evolution-ro-access": "EDS exposes avatar images here, and GOnnect likes to display them on incoming calls."
->>>>>>> 435989d7
     }
 }