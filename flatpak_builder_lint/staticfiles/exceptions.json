--- conflicted
+++ resolved
@@ -1690,21 +1690,12 @@
         "finish-args-flatpak-spawn-access": "Run strace on the Host",
         "finish-args-unnecessary-xdg-data-access": "Needs to read desktop files"
     },
-<<<<<<< HEAD
     "io.github.dvlv.boxbuddyrs": {
         "finish-args-flatpak-spawn-access": "Requires use of Distrobox on the host"
     },
     "com.calibre_ebook.calibre": {
         "finish-args-unnecessary-xdg-data-access": "Needs direct trash access, doesn't use portal"
     },
-    "io.github.dvlv.boxbuddyrs": {
-        "finish-args-flatpak-spawn-access": "Requires use of Distrobox on the host"
-    },
-=======
-    "com.calibre_ebook.calibre": {
-        "finish-args-unnecessary-xdg-data-access": "Needs direct trash access, doesn't use portal"
-    },
->>>>>>> 13284d08
     "com.riverbankcomputing.PyQt.BaseApp": {
         "*": "This is a baseapp"
     },
