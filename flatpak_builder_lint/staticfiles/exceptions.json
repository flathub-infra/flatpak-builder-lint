{
    "org.flathub.exceptions": {
        "appid-filename-mismatch": "required as I like pies",
        "toplevel-no-command": "another nonsensical reason",
        "flathub-json-deprecated-i386-arch-included": "this would be a warning but is also skipped"
    },
    "org.flathub.exceptions_wildcard": {
        "*": "ignore all errors and warnings"
    },
    "com.github.sixpounder.GameOfLife": {
        "appid-uses-code-hosting-domain": "app-id predates this linter rule"
    },
    "com.github._0negal.Viper": {
        "appid-uses-code-hosting-domain": "app-id predates this linter rule"
    },
    "com.github._4lex4.ScanTailor-Advanced": {
        "appid-uses-code-hosting-domain": "app-id predates this linter rule"
    },
    "com.github.ADBeveridge.Raider": {
        "appid-uses-code-hosting-domain": "app-id predates this linter rule"
    },
    "com.github.afrantzis.Bless": {
        "appid-uses-code-hosting-domain": "app-id predates this linter rule"
    },
    "com.github.aharotias2.parapara": {
        "appid-uses-code-hosting-domain": "app-id predates this linter rule"
    },
    "com.github.ahrm.sioyek": {
        "appid-uses-code-hosting-domain": "app-id predates this linter rule"
    },
    "com.github.akiraux.akira": {
        "appid-uses-code-hosting-domain": "app-id predates this linter rule"
    },
    "com.github.alainm23.byte": {
        "appid-uses-code-hosting-domain": "app-id predates this linter rule"
    },
    "com.github.alainm23.planner": {
        "appid-uses-code-hosting-domain": "app-id predates this linter rule"
    },
    "com.github.Alcaro.Flips": {
        "appid-uses-code-hosting-domain": "app-id predates this linter rule"
    },
    "com.github.alecaddd.sequeler": {
        "appid-uses-code-hosting-domain": "app-id predates this linter rule"
    },
    "com.github.alexhuntley.Plots": {
        "appid-uses-code-hosting-domain": "app-id predates this linter rule"
    },
    "com.github.alexkdeveloper.astronum": {
        "appid-uses-code-hosting-domain": "app-id predates this linter rule"
    },
    "com.github.alexkdeveloper.desktop-files-creator": {
        "appid-uses-code-hosting-domain": "app-id predates this linter rule"
    },
    "com.github.alexkdeveloper.dice": {
        "appid-uses-code-hosting-domain": "app-id predates this linter rule"
    },
    "com.github.alexkdeveloper.dwxmlcreator": {
        "appid-uses-code-hosting-domain": "app-id predates this linter rule"
    },
    "com.github.alexkdeveloper.easter": {
        "appid-uses-code-hosting-domain": "app-id predates this linter rule"
    },
    "com.github.alexkdeveloper.forgetpass": {
        "appid-uses-code-hosting-domain": "app-id predates this linter rule"
    },
    "com.github.alexkdeveloper.goldsearch": {
        "appid-uses-code-hosting-domain": "app-id predates this linter rule"
    },
    "com.github.alexkdeveloper.notepad": {
        "appid-uses-code-hosting-domain": "app-id predates this linter rule"
    },
    "com.github.alexkdeveloper.recorder": {
        "appid-uses-code-hosting-domain": "app-id predates this linter rule"
    },
    "com.github.alexkdeveloper.relaxator": {
        "appid-uses-code-hosting-domain": "app-id predates this linter rule"
    },
    "com.github.alexkdeveloper.somafm": {
        "appid-uses-code-hosting-domain": "app-id predates this linter rule"
    },
    "com.github.alexkdeveloper.sudoku": {
        "appid-uses-code-hosting-domain": "app-id predates this linter rule"
    },
    "com.github.AlizaMedicalImaging.AlizaMS": {
        "appid-uses-code-hosting-domain": "app-id predates this linter rule"
    },
    "com.github.AmatCoder.mednaffe": {
        "appid-uses-code-hosting-domain": "app-id predates this linter rule"
    },
    "com.github.amikha1lov.RecApp": {
        "appid-uses-code-hosting-domain": "app-id predates this linter rule"
    },
    "com.github.Anuken.Mindustry": {
        "appid-uses-code-hosting-domain": "app-id predates this linter rule"
    },
    "com.github.appadeia.Taigo": {
        "appid-uses-code-hosting-domain": "app-id predates this linter rule"
    },
    "com.github.arminstraub.krop": {
        "appid-uses-code-hosting-domain": "app-id predates this linter rule"
    },
    "com.github.arshubham.cipher": {
        "appid-uses-code-hosting-domain": "app-id predates this linter rule"
    },
    "com.github.arshubham.gitignore": {
        "appid-uses-code-hosting-domain": "app-id predates this linter rule"
    },
    "com.github.artemanufrij.graphui": {
        "appid-uses-code-hosting-domain": "app-id predates this linter rule"
    },
    "com.github.artemanufrij.playmymusic": {
        "appid-uses-code-hosting-domain": "app-id predates this linter rule"
    },
    "com.github.artemanufrij.playmyvideos": {
        "appid-uses-code-hosting-domain": "app-id predates this linter rule"
    },
    "com.github.artemanufrij.regextester": {
        "appid-uses-code-hosting-domain": "app-id predates this linter rule"
    },
    "com.github.avojak.paint-spill": {
        "appid-uses-code-hosting-domain": "app-id predates this linter rule"
    },
    "com.github.avojak.warble": {
        "appid-uses-code-hosting-domain": "app-id predates this linter rule"
    },
    "com.github.babluboy.bookworm": {
        "appid-uses-code-hosting-domain": "app-id predates this linter rule"
    },
    "com.github.bajoja.indicator-kdeconnect": {
        "appid-uses-code-hosting-domain": "app-id predates this linter rule"
    },
    "com.github.bcedu.valasimplehttpserver": {
        "appid-uses-code-hosting-domain": "app-id predates this linter rule"
    },
    "com.github.bcedu.vgrive": {
        "appid-uses-code-hosting-domain": "app-id predates this linter rule"
    },
    "com.github.benpocalypse.Huely": {
        "appid-uses-code-hosting-domain": "app-id predates this linter rule"
    },
    "com.github.birros.WebArchives": {
        "appid-uses-code-hosting-domain": "app-id predates this linter rule"
    },
    "com.github.bjaraujo.Bombermaaan": {
        "appid-uses-code-hosting-domain": "app-id predates this linter rule"
    },
    "com.github.bleakgrey.tootle": {
        "appid-uses-code-hosting-domain": "app-id predates this linter rule"
    },
    "com.github.Bleuzen.FFaudioConverter": {
        "appid-uses-code-hosting-domain": "app-id predates this linter rule"
    },
    "com.github.bluesabre.darkbar": {
        "appid-uses-code-hosting-domain": "app-id predates this linter rule"
    },
    "com.github.buddhi1980.mandelbulber2": {
        "appid-uses-code-hosting-domain": "app-id predates this linter rule"
    },
    "com.github.bvschaik.julius": {
        "appid-uses-code-hosting-domain": "app-id predates this linter rule"
    },
    "com.github.calo001.fondo": {
        "appid-uses-code-hosting-domain": "app-id predates this linter rule"
    },
    "com.github.calo001.luna": {
        "appid-uses-code-hosting-domain": "app-id predates this linter rule"
    },
    "com.github.carlos157oliveira.Calculus": {
        "appid-uses-code-hosting-domain": "app-id predates this linter rule"
    },
    "com.github.cassidyjames.clairvoyant": {
        "appid-uses-code-hosting-domain": "app-id predates this linter rule"
    },
    "com.github.cassidyjames.dippi": {
        "appid-uses-code-hosting-domain": "app-id predates this linter rule"
    },
    "com.github.cfcurtis.pdfstitcher": {
        "appid-uses-code-hosting-domain": "app-id predates this linter rule"
    },
    "com.github.childishgiant.mixer": {
        "appid-uses-code-hosting-domain": "app-id predates this linter rule"
    },
    "com.github.chipmuenk.pyfda": {
        "appid-uses-code-hosting-domain": "app-id predates this linter rule"
    },
    "com.github.christianrauch.Jahresarbeit-2003": {
        "appid-uses-code-hosting-domain": "app-id predates this linter rule"
    },
    "com.github.corna.Vivado": {
        "appid-uses-code-hosting-domain": "app-id predates this linter rule"
    },
    "com.github.coslyk.MoonPlayer": {
        "appid-uses-code-hosting-domain": "app-id predates this linter rule"
    },
    "com.github.cubitect.cubiomes-viewer": {
        "appid-uses-code-hosting-domain": "app-id predates this linter rule"
    },
    "com.github.d4nj1.tlpui": {
        "appid-uses-code-hosting-domain": "app-id predates this linter rule",
        "finish-args-flatpak-spawn-access": "the app predates this linter rule"
    },
    "com.github.dahenson.agenda": {
        "appid-uses-code-hosting-domain": "app-id predates this linter rule"
    },
    "com.github.dail8859.NotepadNext": {
        "appid-uses-code-hosting-domain": "app-id predates this linter rule"
    },
    "com.github.Darazaki.Spedread": {
        "appid-uses-code-hosting-domain": "app-id predates this linter rule"
    },
    "com.github.dariasteam.cowsrevenge": {
        "appid-uses-code-hosting-domain": "app-id predates this linter rule"
    },
    "com.github.dawidd6.checksumo": {
        "appid-uses-code-hosting-domain": "app-id predates this linter rule"
    },
    "com.github.debauchee.barrier": {
        "appid-uses-code-hosting-domain": "app-id predates this linter rule"
    },
    "com.github.devalien.workspaces": {
        "appid-uses-code-hosting-domain": "app-id predates this linter rule",
        "finish-args-flatpak-spawn-access": "the app predates this linter rule"
    },
    "com.github.dimkr.gplaces": {
        "appid-uses-code-hosting-domain": "app-id predates this linter rule"
    },
    "com.github.donadigo.appeditor": {
        "appid-uses-code-hosting-domain": "app-id predates this linter rule"
    },
    "io.github.dosbox-staging": {
        "appid-code-hosting-too-few-components": "app-id predates this linter rule"
    },
    "com.github.dynobo.normcap": {
        "appid-uses-code-hosting-domain": "app-id predates this linter rule"
    },
    "com.github.edenalencar.identifications": {
        "appid-uses-code-hosting-domain": "app-id predates this linter rule"
    },
    "com.github.elfenware.badger": {
        "appid-uses-code-hosting-domain": "app-id predates this linter rule"
    },
    "com.github.Eloston.UngoogledChromium": {
        "appid-uses-code-hosting-domain": "app-id predates this linter rule",
        "finish-args-contains-both-x11-and-wayland": "optional wayland support"
    },
    "com.github.elth0r0.iqpuzzle": {
        "appid-uses-code-hosting-domain": "app-id predates this linter rule"
    },
    "com.github.emmanueltouzery.cigale": {
        "appid-uses-code-hosting-domain": "app-id predates this linter rule"
    },
    "com.github.emmanueltouzery.hotwire": {
        "appid-uses-code-hosting-domain": "app-id predates this linter rule"
    },
    "com.github.emmanueltouzery.projectpad": {
        "appid-uses-code-hosting-domain": "app-id predates this linter rule"
    },
    "com.github.eneshecan.WhatsAppForLinux": {
        "appid-uses-code-hosting-domain": "app-id predates this linter rule"
    },
    "com.github.fabiocolacio.marker": {
        "appid-uses-code-hosting-domain": "app-id predates this linter rule"
    },
    "com.github.finefindus.eyedropper": {
        "appid-uses-code-hosting-domain": "app-id predates this linter rule"
    },
    "com.github.Flacon": {
        "appid-uses-code-hosting-domain": "app-id predates this linter rule",
        "appid-code-hosting-too-few-components": "app-id predates this linter rule"
    },
    "com.github.flxzt.rnote": {
        "appid-uses-code-hosting-domain": "app-id predates this linter rule"
    },
    "com.github.fontmatrix.Fontmatrix": {
        "appid-uses-code-hosting-domain": "app-id predates this linter rule"
    },
    "com.github.fries1234.ncsa-mosaic": {
        "appid-uses-code-hosting-domain": "app-id predates this linter rule"
    },
    "com.github.fushinari.Wordbook": {
        "appid-uses-code-hosting-domain": "app-id predates this linter rule"
    },
    "com.github.gabutakut.gabutdm": {
        "appid-uses-code-hosting-domain": "app-id predates this linter rule"
    },
    "com.github.geigi.cozy": {
        "appid-uses-code-hosting-domain": "app-id predates this linter rule"
    },
    "com.github.giacomogroppi.writernote-qt": {
        "appid-uses-code-hosting-domain": "app-id predates this linter rule"
    },
    "com.github.gijsgoudzwaard.image-optimizer": {
        "appid-uses-code-hosting-domain": "app-id predates this linter rule"
    },
    "com.github.git_cola.git-cola": {
        "appid-uses-code-hosting-domain": "app-id predates this linter rule"
    },
    "com.github.gmg137.netease-cloud-music-gtk": {
        "appid-uses-code-hosting-domain": "app-id predates this linter rule"
    },
    "com.github.gpuvis.Gpuvis": {
        "appid-uses-code-hosting-domain": "app-id predates this linter rule"
    },
    "com.github.GradienceTeam.Gradience": {
        "appid-uses-code-hosting-domain": "app-id predates this linter rule",
        "finish-args-unnecessary-xdg-data-access": "https://github.com/flathub/flathub/issues/3557",
        "finish-args-flatpak-spawn-access": "required to change the gnome-shell theme via gsettings"
    },
    "com.github.gyunaev.spivak": {
        "appid-uses-code-hosting-domain": "app-id predates this linter rule"
    },
    "com.github.hluk.copyq": {
        "appid-uses-code-hosting-domain": "app-id predates this linter rule"
    },
    "com.github.hopsan.Hopsan": {
        "appid-uses-code-hosting-domain": "app-id predates this linter rule"
    },
    "com.github.horaciodrs.tradesim": {
        "appid-uses-code-hosting-domain": "app-id predates this linter rule"
    },
    "com.github.hugolabe.Wike": {
        "appid-uses-code-hosting-domain": "app-id predates this linter rule"
    },
    "com.github.huluti.Coulr": {
        "appid-uses-code-hosting-domain": "app-id predates this linter rule"
    },
    "com.github.huluti.Curtail": {
        "appid-uses-code-hosting-domain": "app-id predates this linter rule"
    },
    "com.github.HypatiaProject.hypatia": {
        "appid-uses-code-hosting-domain": "app-id predates this linter rule"
    },
    "com.github.ilai_deutel.kibi": {
        "appid-uses-code-hosting-domain": "app-id predates this linter rule"
    },
    "com.github.inercia.k3x": {
        "appid-uses-code-hosting-domain": "app-id predates this linter rule"
    },
    "com.github.iortcw.iortcw": {
        "appid-uses-code-hosting-domain": "app-id predates this linter rule"
    },
    "com.github.IsmaelMartinez.teams_for_linux": {
        "appid-uses-code-hosting-domain": "app-id predates this linter rule"
    },
    "com.github.itext.i7j_rups": {
        "appid-uses-code-hosting-domain": "app-id predates this linter rule"
    },
    "com.github.iwalton3.jellyfin-media-player": {
        "appid-uses-code-hosting-domain": "app-id predates this linter rule"
    },
    "com.github.iwalton3.jellyfin-mpv-shim": {
        "appid-uses-code-hosting-domain": "app-id predates this linter rule"
    },
    "com.github.JannikHv.Gydl": {
        "appid-uses-code-hosting-domain": "app-id predates this linter rule"
    },
    "com.github.jeromerobert.pdfarranger": {
        "appid-uses-code-hosting-domain": "app-id predates this linter rule"
    },
    "com.github.jkotra.eovpn": {
        "appid-uses-code-hosting-domain": "app-id predates this linter rule"
    },
    "com.github.jkotra.unlockr": {
        "appid-uses-code-hosting-domain": "app-id predates this linter rule"
    },
    "com.github.jmlich.geotagging": {
        "appid-uses-code-hosting-domain": "app-id predates this linter rule"
    },
    "com.github.jms55.Sandbox": {
        "appid-uses-code-hosting-domain": "app-id predates this linter rule"
    },
    "com.github.johnfactotum.Foliate": {
        "appid-uses-code-hosting-domain": "app-id predates this linter rule",
        "finish-args-flatpak-spawn-access": "the app predates this linter rule"
    },
    "com.github.johnfactotum.QuickLookup": {
        "appid-uses-code-hosting-domain": "app-id predates this linter rule"
    },
    "com.github.Johnn3y.Forklift": {
        "appid-uses-code-hosting-domain": "app-id predates this linter rule"
    },
    "com.github.joseexposito.touche": {
        "appid-uses-code-hosting-domain": "app-id predates this linter rule"
    },
    "com.github.jpakkane.glyphtracer": {
        "appid-uses-code-hosting-domain": "app-id predates this linter rule"
    },
    "com.github.junrrein.PDFSlicer": {
        "appid-uses-code-hosting-domain": "app-id predates this linter rule"
    },
    "com.github.juzzlin.DustRacing2D": {
        "appid-uses-code-hosting-domain": "app-id predates this linter rule"
    },
    "com.github.k4zmu2a.spacecadetpinball": {
        "appid-uses-code-hosting-domain": "app-id predates this linter rule",
        "flathub-json-modified-publish-delay": "extra-data"
    },
    "com.github.kagami.boram": {
        "appid-uses-code-hosting-domain": "app-id predates this linter rule"
    },
    "com.github.kalibari.audok": {
        "appid-uses-code-hosting-domain": "app-id predates this linter rule"
    },
    "com.github.keriew.augustus": {
        "appid-uses-code-hosting-domain": "app-id predates this linter rule"
    },
    "com.github.kmwallio.thiefmd": {
        "appid-uses-code-hosting-domain": "app-id predates this linter rule"
    },
    "com.github.KRTirtho.Spotube": {
        "appid-uses-code-hosting-domain": "app-id predates this linter rule"
    },
    "com.github.labyrinth_team.labyrinth": {
        "appid-uses-code-hosting-domain": "app-id predates this linter rule"
    },
    "com.github.lachhebo.Gabtag": {
        "appid-uses-code-hosting-domain": "app-id predates this linter rule"
    },
    "com.github.lainsce.yishu": {
        "appid-uses-code-hosting-domain": "app-id predates this linter rule"
    },
    "com.github.libresprite.LibreSprite": {
        "appid-uses-code-hosting-domain": "app-id predates this linter rule"
    },
    "com.github.liferooter.textpieces": {
        "appid-uses-code-hosting-domain": "app-id predates this linter rule",
        "finish-args-flatpak-spawn-access": "the app predates this linter rule"
    },
    "com.github.LongSoft.UEFITool": {
        "appid-uses-code-hosting-domain": "app-id predates this linter rule"
    },
    "com.github.louis77.tuner": {
        "appid-uses-code-hosting-domain": "app-id predates this linter rule"
    },
    "com.github.lxgr_linux.pokete": {
        "appid-uses-code-hosting-domain": "app-id predates this linter rule"
    },
    "com.github.makhber.Makhber": {
        "appid-uses-code-hosting-domain": "app-id predates this linter rule"
    },
    "com.github.maoschanz.drawing": {
        "appid-uses-code-hosting-domain": "app-id predates this linter rule"
    },
    "com.github.maoschanz.DynamicWallpaperEditor": {
        "appid-uses-code-hosting-domain": "app-id predates this linter rule"
    },
    "com.github.marhkb.Pods": {
        "appid-uses-code-hosting-domain": "app-id predates this linter rule"
    },
    "com.github.marinm.songrec": {
        "appid-uses-code-hosting-domain": "app-id predates this linter rule"
    },
    "com.github.marktext.marktext": {
        "appid-uses-code-hosting-domain": "app-id predates this linter rule"
    },
    "com.github.matfantinel.moneta": {
        "appid-uses-code-hosting-domain": "app-id predates this linter rule"
    },
    "com.github.matfantinel.reminduck": {
        "appid-uses-code-hosting-domain": "app-id predates this linter rule"
    },
    "com.github.Matoking.protontricks": {
        "appid-uses-code-hosting-domain": "app-id predates this linter rule"
    },
    "com.github.mdh34.hackup": {
        "appid-uses-code-hosting-domain": "app-id predates this linter rule"
    },
    "com.github.mdh34.quickdocs": {
        "appid-uses-code-hosting-domain": "app-id predates this linter rule"
    },
    "com.github.mgropp.PdfJumbler": {
        "appid-uses-code-hosting-domain": "app-id predates this linter rule"
    },
    "com.github.micahflee.torbrowser-launcher": {
        "appid-uses-code-hosting-domain": "app-id predates this linter rule"
    },
    "com.github.miguelmota.Cointop": {
        "appid-uses-code-hosting-domain": "app-id predates this linter rule"
    },
    "com.github.mikacousin.olc": {
        "appid-uses-code-hosting-domain": "app-id predates this linter rule"
    },
    "com.github.mtkennerly.ludusavi": {
        "appid-uses-code-hosting-domain": "app-id predates this linter rule"
    },
    "com.github.muriloventuroso.easyssh": {
        "appid-uses-code-hosting-domain": "app-id predates this linter rule"
    },
    "com.github.muriloventuroso.givemelyrics": {
        "appid-uses-code-hosting-domain": "app-id predates this linter rule"
    },
    "com.github.muriloventuroso.pdftricks": {
        "appid-uses-code-hosting-domain": "app-id predates this linter rule"
    },
    "com.github.Murmele.Gittyup": {
        "appid-uses-code-hosting-domain": "app-id predates this linter rule",
        "finish-args-flatpak-spawn-access": "the app predates this linter rule"
    },
    "com.github.Murmele.scram": {
        "appid-uses-code-hosting-domain": "app-id predates this linter rule"
    },
    "com.github.naaando.lyrics": {
        "appid-uses-code-hosting-domain": "app-id predates this linter rule"
    },
    "com.github.needleandthread.vocal": {
        "appid-uses-code-hosting-domain": "app-id predates this linter rule"
    },
    "com.github.neithern.g4music": {
        "appid-uses-code-hosting-domain": "app-id predates this linter rule"
    },
    "com.github.nihui.waifu2x-ncnn-vulkan": {
        "appid-uses-code-hosting-domain": "app-id predates this linter rule"
    },
    "com.github.nrittsti.NTag": {
        "appid-uses-code-hosting-domain": "app-id predates this linter rule"
    },
    "com.github.ojubaorg.Othman": {
        "appid-uses-code-hosting-domain": "app-id predates this linter rule"
    },
    "com.github.opentyrian.OpenTyrian": {
        "appid-uses-code-hosting-domain": "app-id predates this linter rule",
        "flathub-json-modified-publish-delay": "extra-data"
    },
    "com.github.optyfr.JRomManager": {
        "appid-uses-code-hosting-domain": "app-id predates this linter rule"
    },
    "com.github.paolostivanin.OTPClient": {
        "appid-uses-code-hosting-domain": "app-id predates this linter rule"
    },
    "com.github.petebuffon.yafc": {
        "appid-uses-code-hosting-domain": "app-id predates this linter rule"
    },
    "com.github.phase1geo.minder": {
        "appid-uses-code-hosting-domain": "app-id predates this linter rule"
    },
    "com.github.philip_scott.notes-up": {
        "appid-uses-code-hosting-domain": "app-id predates this linter rule"
    },
    "com.github.philip_scott.spice-up": {
        "appid-uses-code-hosting-domain": "app-id predates this linter rule"
    },
    "com.github.PintaProject.Pinta": {
        "appid-uses-code-hosting-domain": "app-id predates this linter rule"
    },
    "com.github.polymeilex.neothesia": {
        "appid-uses-code-hosting-domain": "app-id predates this linter rule"
    },
    "com.github.PopoutApps.popout3d": {
        "appid-uses-code-hosting-domain": "app-id predates this linter rule"
    },
    "com.github.powertab.powertabeditor": {
        "appid-uses-code-hosting-domain": "app-id predates this linter rule"
    },
    "com.github.qarmin.czkawka": {
        "appid-uses-code-hosting-domain": "app-id predates this linter rule"
    },
    "com.github.qarmin.szyszka": {
        "appid-uses-code-hosting-domain": "app-id predates this linter rule"
    },
    "com.github.quaternion": {
        "appid-uses-code-hosting-domain": "app-id predates this linter rule",
        "appid-code-hosting-too-few-components": "app-id predates this linter rule"
    },
    "com.github.Qv2ray": {
        "appid-uses-code-hosting-domain": "app-id predates this linter rule"
    },
    "com.github.rafostar.Clapper": {
        "appid-uses-code-hosting-domain": "app-id predates this linter rule"
    },
    "com.github.raibtoffoletto.litteris": {
        "appid-uses-code-hosting-domain": "app-id predates this linter rule"
    },
    "com.github.rajsolai.response": {
        "appid-uses-code-hosting-domain": "app-id predates this linter rule"
    },
    "com.github.rajsolai.textsnatcher": {
        "appid-uses-code-hosting-domain": "app-id predates this linter rule"
    },
    "com.github.ransome1.sleek": {
        "appid-uses-code-hosting-domain": "app-id predates this linter rule"
    },
    "com.github.reds.LogisimEvolution": {
        "appid-uses-code-hosting-domain": "app-id predates this linter rule"
    },
    "com.github.reduz.ChibiTracker": {
        "appid-uses-code-hosting-domain": "app-id predates this linter rule"
    },
    "com.github.rhyme_player.rhyme": {
        "appid-uses-code-hosting-domain": "app-id predates this linter rule"
    },
    "com.github.rkoesters.xkcd-gtk": {
        "appid-uses-code-hosting-domain": "app-id predates this linter rule"
    },
    "com.github.robertsanseries.ciano": {
        "appid-uses-code-hosting-domain": "app-id predates this linter rule"
    },
    "com.github.rogercrocker.badabib": {
        "appid-uses-code-hosting-domain": "app-id predates this linter rule"
    },
    "com.github.Rosalie241.RMG": {
        "appid-uses-code-hosting-domain": "app-id predates this linter rule"
    },
    "com.github.rssguard": {
        "appid-uses-code-hosting-domain": "app-id predates this linter rule",
        "appid-code-hosting-too-few-components": "app-id predates this linter rule"
    },
    "com.github.ryanakca.slingshot": {
        "appid-uses-code-hosting-domain": "app-id predates this linter rule"
    },
    "com.github.ryonakano.konbucase": {
        "appid-uses-code-hosting-domain": "app-id predates this linter rule"
    },
    "com.github.ryonakano.pinit": {
        "appid-uses-code-hosting-domain": "app-id predates this linter rule"
    },
    "com.github.ryonakano.reco": {
        "appid-uses-code-hosting-domain": "app-id predates this linter rule"
    },
    "com.github.sakya.corechess": {
        "appid-uses-code-hosting-domain": "app-id predates this linter rule"
    },
    "com.github.scrivanolabs.scrivano": {
        "appid-uses-code-hosting-domain": "app-id predates this linter rule"
    },
    "com.github.sdv43.whaler": {
        "appid-uses-code-hosting-domain": "app-id predates this linter rule"
    },
    "com.github.shonumi.gbe-plus": {
        "appid-uses-code-hosting-domain": "app-id predates this linter rule"
    },
    "com.github.skullernet.q2pro": {
        "appid-uses-code-hosting-domain": "app-id predates this linter rule"
    },
    "com.github.skylot.jadx": {
        "appid-uses-code-hosting-domain": "app-id predates this linter rule"
    },
    "com.github.subhadeepjasu.pebbles": {
        "appid-uses-code-hosting-domain": "app-id predates this linter rule"
    },
    "com.github.suzie97.communique": {
        "appid-uses-code-hosting-domain": "app-id predates this linter rule"
    },
    "com.github.taiko2k.avvie": {
        "appid-uses-code-hosting-domain": "app-id predates this linter rule"
    },
    "com.github.taiko2k.tauonmb": {
        "appid-uses-code-hosting-domain": "app-id predates this linter rule"
    },
    "com.github.tchx84.Flatseal": {
        "appid-uses-code-hosting-domain": "app-id predates this linter rule",
        "finish-args-unnecessary-xdg-data-access": "https://github.com/flathub/flatpak-builder-lint/issues/51"
    },
    "com.github.tenderowl.frog": {
        "appid-uses-code-hosting-domain": "app-id predates this linter rule"
    },
    "com.github.tenderowl.norka": {
        "appid-uses-code-hosting-domain": "app-id predates this linter rule"
    },
    "com.github.tglima.Myfluttercrypto": {
        "appid-uses-code-hosting-domain": "app-id predates this linter rule"
    },
    "com.github.theCalcaholic.StreamDeck": {
        "appid-uses-code-hosting-domain": "app-id predates this linter rule",
        "finish-args-flatpak-spawn-access": "the app predates this linter rule"
    },
    "com.github.theironrobin.siglo": {
        "appid-uses-code-hosting-domain": "app-id predates this linter rule"
    },
    "com.github.themix_project.Oomox": {
        "appid-uses-code-hosting-domain": "app-id predates this linter rule"
    },
    "com.github.tmewett.BrogueCE": {
        "appid-uses-code-hosting-domain": "app-id predates this linter rule"
    },
    "com.github.treagod.spectator": {
        "appid-uses-code-hosting-domain": "app-id predates this linter rule"
    },
    "com.github.unrud.djpdf": {
        "appid-uses-code-hosting-domain": "app-id predates this linter rule"
    },
    "com.github.unrud.RemoteTouchpad": {
        "appid-uses-code-hosting-domain": "app-id predates this linter rule"
    },
    "com.github.unrud.VideoDownloader": {
        "appid-uses-code-hosting-domain": "app-id predates this linter rule"
    },
    "com.github.utsushi.Utsushi": {
        "appid-uses-code-hosting-domain": "app-id predates this linter rule"
    },
    "com.github.varnholt.dynablaster_revenge": {
        "appid-uses-code-hosting-domain": "app-id predates this linter rule"
    },
    "com.github.vikdevelop.photopea_app": {
        "appid-uses-code-hosting-domain": "app-id predates this linter rule"
    },
    "com.github.vikdevelop.timer": {
        "appid-uses-code-hosting-domain": "app-id predates this linter rule"
    },
    "com.github.vikdevelop.VCalculator": {
        "appid-uses-code-hosting-domain": "app-id predates this linter rule"
    },
    "com.github.virtual_puppet_project.vpuppr": {
        "appid-uses-code-hosting-domain": "app-id predates this linter rule"
    },
    "com.github.vkohaupt.vokoscreenNG": {
        "appid-uses-code-hosting-domain": "app-id predates this linter rule"
    },
    "com.github.vladimiry.ElectronMail": {
        "appid-uses-code-hosting-domain": "app-id predates this linter rule"
    },
    "com.github.weclaw1.ImageRoll": {
        "appid-uses-code-hosting-domain": "app-id predates this linter rule"
    },
    "com.github.wwmm.easyeffects": {
        "appid-uses-code-hosting-domain": "app-id predates this linter rule"
    },
    "com.github.wwmm.pulseeffects": {
        "appid-uses-code-hosting-domain": "app-id predates this linter rule"
    },
    "com.github.wwmm.pulseeffects.plugin.lsp-plugins": {
        "appid-uses-code-hosting-domain": "app-id predates this linter rule"
    },
    "com.github.Xenoveritas.abuse": {
        "appid-uses-code-hosting-domain": "app-id predates this linter rule"
    },
    "com.github.xournalpp.xournalpp": {
        "appid-uses-code-hosting-domain": "app-id predates this linter rule"
    },
    "com.github.yucefsourani.albasheer-electronic-quran-browser": {
        "appid-uses-code-hosting-domain": "app-id predates this linter rule"
    },
    "com.github.zadam.trilium": {
        "appid-uses-code-hosting-domain": "app-id predates this linter rule"
    },
    "com.github.z.Cumulonimbus": {
        "appid-uses-code-hosting-domain": "app-id predates this linter rule"
    },
    "com.github.zocker_160.SyncThingy": {
        "appid-uses-code-hosting-domain": "app-id predates this linter rule"
    },
    "com.github.ztefn.haguichi": {
        "appid-uses-code-hosting-domain": "app-id predates this linter rule",
        "finish-args-flatpak-spawn-access": "the app predates this linter rule"
    },
    "app.organicmaps.desktop": {
        "appid-ends-with-lowercase-desktop": "app-id predates this linter rule"
    },
    "chat.delta.desktop": {
        "appid-ends-with-lowercase-desktop": "app-id predates this linter rule"
    },
    "chat.schildi.desktop": {
        "appid-ends-with-lowercase-desktop": "app-id predates this linter rule"
    },
    "com.bitwarden.desktop": {
        "appid-ends-with-lowercase-desktop": "app-id predates this linter rule"
    },
    "com.irccloud.desktop": {
        "appid-ends-with-lowercase-desktop": "app-id predates this linter rule"
    },
    "com.jetpackduba.Gitnuro": {
        "finish-args-flatpak-spawn-access": "required to access external terminal emulators and run external credentials managers for Git"
    },
    "com.jgraph.drawio.desktop": {
        "appid-ends-with-lowercase-desktop": "app-id predates this linter rule"
    },
    "org.bluesabre.MenuLibre": {
        "finish-args-unnecessary-xdg-data-access": "MenuLibre manages desktop file entries. It needs to create desktop files in xdg-data/applications"
    },
    "org.kiwix.desktop": {
        "appid-ends-with-lowercase-desktop": "app-id predates this linter rule"
    },
    "org.telegram.desktop": {
        "appid-ends-with-lowercase-desktop": "app-id predates this linter rule",
        "flathub-json-skip-appstream-check": "Metainfo contains programmatically generated changelog we have no control over",
        "module-yasm-cmake-no-debuginfo": "Build-time only dependency, debuginfo is useless"
    },
    "com.gitlab.adnan338.Invoicer": {
        "appid-uses-code-hosting-domain": "app-id predates this linter rule"
    },
    "com.gitlab.adnan338.Nixwriter": {
        "appid-uses-code-hosting-domain": "app-id predates this linter rule"
    },
    "com.gitlab.azymohliad.Qwertone": {
        "appid-uses-code-hosting-domain": "app-id predates this linter rule"
    },
    "com.gitlab.bitseater.meteo": {
        "appid-uses-code-hosting-domain": "app-id predates this linter rule"
    },
    "com.gitlab.ColinDuquesnoy.MellowPlayer": {
        "appid-uses-code-hosting-domain": "app-id predates this linter rule"
    },
    "com.gitlab.coringao.cavestory-nx": {
        "appid-uses-code-hosting-domain": "app-id predates this linter rule"
    },
    "com.gitlab.coringao.JAG": {
        "appid-uses-code-hosting-domain": "app-id predates this linter rule"
    },
    "com.gitlab.cunidev.Gestures": {
        "appid-uses-code-hosting-domain": "app-id predates this linter rule",
        "finish-args-flatpak-spawn-access": "the app predates this linter rule",
        "finish-args-unnecessary-xdg-config-access": "Requires XDG config access to configure a separate system-level service"
    },
    "com.gitlab.cunidev.Workflow": {
        "appid-uses-code-hosting-domain": "app-id predates this linter rule"
    },
    "com.gitlab.cutecom.cutecom": {
        "appid-uses-code-hosting-domain": "app-id predates this linter rule"
    },
    "com.gitlab.davem.ClamTk": {
        "appid-uses-code-hosting-domain": "app-id predates this linter rule"
    },
    "com.gitlab.guillermop.MasterKey": {
        "appid-uses-code-hosting-domain": "app-id predates this linter rule"
    },
    "com.gitlab.inendi.Inspector": {
        "appid-uses-code-hosting-domain": "app-id predates this linter rule"
    },
    "com.gitlab.j0chn.nextcloud_password_client": {
        "appid-uses-code-hosting-domain": "app-id predates this linter rule"
    },
    "com.gitlab.JakobDev.jdAnimatedImageEditor": {
        "appid-uses-code-hosting-domain": "app-id predates this linter rule"
    },
    "com.gitlab.JakobDev.jdAppdataEdit": {
        "appid-uses-code-hosting-domain": "app-id predates this linter rule",
        "finish-args-flatpak-spawn-access": "the app predates this linter rule"
    },
    "com.gitlab.JakobDev.jdDiff": {
        "appid-uses-code-hosting-domain": "app-id predates this linter rule"
    },
    "com.gitlab.JakobDev.jdEolConverter": {
        "appid-uses-code-hosting-domain": "app-id predates this linter rule"
    },
    "com.gitlab.JakobDev.jdMinecraftLauncher": {
        "appid-uses-code-hosting-domain": "app-id predates this linter rule",
        "finish-args-unnecessary-xdg-data-access": "jdMinecraftLauncher creates .desktop files in share/applications"
    },
    "com.gitlab.jakobdev.jdnbtexplorer": {
        "appid-uses-code-hosting-domain": "app-id predates this linter rule"
    },
    "com.gitlab.JakobDev.jdReplace": {
        "appid-uses-code-hosting-domain": "app-id predates this linter rule"
    },
    "com.gitlab.JakobDev.jdTextEdit": {
        "appid-uses-code-hosting-domain": "app-id predates this linter rule",
        "finish-args-flatpak-spawn-access": "the app predates this linter rule"
    },
    "com.gitlab.kendellfab.restscope": {
        "appid-uses-code-hosting-domain": "app-id predates this linter rule"
    },
    "com.gitlab.librebob.Athenaeum": {
        "appid-uses-code-hosting-domain": "app-id predates this linter rule",
        "finish-args-flatpak-spawn-access": "the app predates this linter rule"
    },
    "com.gitlab.maevemi.publictransport": {
        "appid-uses-code-hosting-domain": "app-id predates this linter rule"
    },
    "com.gitlab.Murmele.UDPLogger": {
        "appid-uses-code-hosting-domain": "app-id predates this linter rule"
    },
    "com.gitlab.newsflash": {
        "appid-uses-code-hosting-domain": "app-id predates this linter rule",
        "appid-code-hosting-too-few-components": "app-id predates this linter rule"
    },
    "io.gitlab.Turtlico": {
        "appid-code-hosting-too-few-components": "app-id predates this linter rule"
    },
    "com.gitlab.sat_metalab.Splash": {
        "appid-uses-code-hosting-domain": "app-id predates this linter rule"
    },
    "com.gitlab.tipp10.tipp10": {
        "appid-uses-code-hosting-domain": "app-id predates this linter rule"
    },
    "com.gitlab.zehkira.Myuzi": {
        "appid-uses-code-hosting-domain": "app-id predates this linter rule"
    },
    "org.codeberg.dimkard.glossaico": {
        "appid-uses-code-hosting-domain": "app-id predates this linter rule"
    },
    "io.qt.qdbusviewer": {
        "finish-args-arbitrary-dbus-access": "the app requires direct dbus access"
    },
    "io.github.bothlab.syntalos": {
        "finish-args-arbitrary-dbus-access": "the app requires direct dbus access"
    },
    "org.gnome.Contacts": {
        "finish-args-unnecessary-xdg-data-access": "the app predates this linter rule"
    },
    "org.gnome.dspy": {
        "finish-args-arbitrary-dbus-access": "the app requires direct dbus access"
    },
    "org.gnome.dfeet": {
        "finish-args-arbitrary-dbus-access": "the app requires direct dbus access"
    },
    "org.freedesktop.Bustle": {
        "finish-args-arbitrary-dbus-access": "the app requires direct dbus access"
    },
    "org.gnome.Builder": {
        "finish-args-arbitrary-dbus-access": "IDEs tend to require direct dbus access",
        "finish-args-flatpak-spawn-access": "the app predates this linter rule"
    },
    "org.gnome.Totem.Devel": {
        "module-totem-source-git-no-commit-or-tag": "This is the development version of Totem, tracking upstream"
    },
    "org.fcitx.Fcitx5": {
        "finish-args-arbitrary-dbus-access": "IDEs tend to require direct dbus access",
        "finish-args-unnecessary-xdg-config-access": "need for simulating ibus daemon and changing kde system xkb settings",
        "finish-args-unnecessary-xdg-cache-access": "need for simulating ibus daemon"
    },
    "com.jetbrains.PyCharm-Community": {
        "finish-args-arbitrary-dbus-access": "IDEs tend to require direct dbus access"
    },
    "com.jetbrains.PyCharm-Professional": {
        "finish-args-arbitrary-dbus-access": "IDEs tend to require direct dbus access",
        "flathub-json-modified-publish-delay": "extra-data"
    },
    "com.jetbrains.Rider": {
        "finish-args-arbitrary-dbus-access": "IDEs tend to require direct dbus access",
        "finish-args-flatpak-spawn-access": "the app predates this linter rule",
        "flathub-json-modified-publish-delay": "extra-data"
    },
    "com.jetbrains.RubyMine": {
        "finish-args-arbitrary-dbus-access": "IDEs tend to require direct dbus access",
        "finish-args-flatpak-spawn-access": "the app predates this linter rule",
        "flathub-json-modified-publish-delay": "extra-data"
    },
    "com.st.STM32CubeIDE": {
        "finish-args-arbitrary-dbus-access": "IDEs tend to require direct dbus access"
    },
    "io.brackets.Brackets": {
        "finish-args-arbitrary-dbus-access": "IDEs tend to require direct dbus access"
    },
    "org.codeblocks.codeblocks": {
        "finish-args-arbitrary-dbus-access": "IDEs tend to require direct dbus access"
    },
    "org.eclipse.Committers": {
        "finish-args-arbitrary-dbus-access": "IDEs tend to require direct dbus access"
    },
    "org.eclipse.Java": {
        "finish-args-arbitrary-dbus-access": "IDEs tend to require direct dbus access"
    },
    "org.eclipse.Javascript": {
        "finish-args-arbitrary-dbus-access": "IDEs tend to require direct dbus access"
    },
    "re.sonny.Workbench": {
        "finish-args-arbitrary-dbus-access": "IDEs tend to require direct dbus access"
    },
    "com.hack_computer.Clubhouse": {
        "finish-args-arbitrary-dbus-access": "https://github.com/flathub/flathub/pull/1873/files#r500116002",
        "finish-args-flatpak-spawn-access": "the app predates this linter rule"
    },
    "ca.desrt.dconf-editor": {
        "finish-args-flatpak-spawn-access": "the app predates this linter rule"
    },
    "cc.nift.nsm": {
        "finish-args-flatpak-spawn-access": "the app predates this linter rule"
    },
    "com.axosoft.GitKraken": {
        "flathub-json-modified-publish-delay": "extra-data"
    },
    "com.borgbase.Vorta": {
        "finish-args-flatpak-spawn-access": "the app predates this linter rule"
    },
    "com.chatterino.chatterino": {
        "finish-args-flatpak-spawn-access": "the app predates this linter rule"
    },
    "com.georgefb.quickaccess": {
        "finish-args-flatpak-spawn-access": "the app predates this linter rule"
    },
    "com.getmailspring.Mailspring": {
        "finish-args-flatpak-spawn-access": "the app predates this linter rule"
    },
    "com.google.AndroidStudio": {
        "finish-args-flatpak-spawn-access": "the app predates this linter rule",
        "flathub-json-modified-publish-delay": "extra-data"
    },
    "com.jetbrains.CLion": {
        "finish-args-flatpak-spawn-access": "the app predates this linter rule",
        "flathub-json-modified-publish-delay": "extra-data"
    },
    "com.jetbrains.DataGrip": {
        "finish-args-flatpak-spawn-access": "the app predates this linter rule",
        "flathub-json-modified-publish-delay": "extra-data"
    },
    "com.jetbrains.IntelliJ-IDEA-Community": {
        "finish-args-flatpak-spawn-access": "the app predates this linter rule"
    },
    "com.jetbrains.IntelliJ-IDEA-Ultimate": {
        "finish-args-flatpak-spawn-access": "the app predates this linter rule",
        "flathub-json-modified-publish-delay": "extra-data"
    },
    "com.jetbrains.PhpStorm": {
        "finish-args-flatpak-spawn-access": "the app predates this linter rule",
        "flathub-json-modified-publish-delay": "extra-data"
    },
    "com.jetbrains.WebStorm": {
        "finish-args-flatpak-spawn-access": "the app predates this linter rule",
        "flathub-json-modified-publish-delay": "extra-data"
    },
    "com.leinardi.gkraken": {
        "finish-args-flatpak-spawn-access": "the app predates this linter rule"
    },
    "com.leinardi.gst": {
        "finish-args-flatpak-spawn-access": "the app predates this linter rule"
    },
    "com.leinardi.gwe": {
        "finish-args-flatpak-spawn-access": "the app predates this linter rule"
    },
    "com.leinardi.gx52": {
        "finish-args-flatpak-spawn-access": "the app predates this linter rule"
    },
    "com.notepadqq.Notepadqq": {
        "finish-args-flatpak-spawn-access": "the app predates this linter rule"
    },
    "com.prusa3d.PrusaSlicer": {
        "finish-args-flatpak-spawn-access": "the app predates this linter rule"
    },
    "com.raggesilver.BlackBox": {
        "finish-args-flatpak-spawn-access": "the app predates this linter rule"
    },
    "com.rawtherapee.RawTherapee": {
        "finish-args-flatpak-spawn-access": "the app predates this linter rule"
    },
    "com.syntevo.SmartSynchronize": {
        "finish-args-flatpak-spawn-access": "the app predates this linter rule",
        "flathub-json-modified-publish-delay": "extra-data"
    },
    "com.ulduzsoft.Birdtray": {
        "finish-args-flatpak-spawn-access": "the app predates this linter rule"
    },
    "com.unity.UnityHub": {
        "flathub-json-modified-publish-delay": "extra-data",
        "finish-args-flatpak-spawn-access": "needed to spawn the flatpaked version of vscode from the editor"
    },
    "com.visualstudio.code": {
        "flathub-json-modified-publish-delay": "extra-data",
        "finish-args-flatpak-spawn-access": "the app predates this linter rule"
    },
    "com.visualstudio.code.insiders": {
        "flathub-json-modified-publish-delay": "extra-data",
        "finish-args-arbitrary-dbus-access": "IDEs tend to require direct dbus access",
        "finish-args-flatpak-spawn-access": "the app predates this linter rule"
    },
    "com.visualstudio.code-oss": {
        "finish-args-flatpak-spawn-access": "the app predates this linter rule"
    },
    "com.vscodium.codium": {
        "finish-args-flatpak-spawn-access": "the app predates this linter rule"
    },
    "dev.boxi.Boxi": {
        "finish-args-flatpak-spawn-access": "the app predates this linter rule"
    },
    "dev.goats.xivlauncher": {
        "finish-args-flatpak-spawn-access": "the app predates this linter rule"
    },
    "dev.lapce.lapce": {
        "finish-args-flatpak-spawn-access": "the app predates this linter rule"
    },
    "dev.salaniLeo.immagini": {
        "finish-args-flatpak-spawn-access": "needed to start applications"
    },
    "edu.stanford.Almond": {
        "finish-args-flatpak-spawn-access": "the app predates this linter rule"
    },
    "es.estoes.wallpaperDownloader": {
        "finish-args-flatpak-spawn-access": "the app predates this linter rule"
    },
    "eu.skribisto.skribisto": {
        "finish-args-flatpak-spawn-access": "the app predates this linter rule"
    },
    "io.atom.Atom": {
        "finish-args-flatpak-spawn-access": "the app predates this linter rule"
    },
    "io.github.achetagames.epic_asset_manager": {
        "finish-args-flatpak-spawn-access": "the app predates this linter rule"
    },
    "io.github.am2r_community_developers.AM2RLauncher": {
        "finish-args-flatpak-spawn-access": "the app predates this linter rule"
    },
    "io.github.congard.qnvsm": {
        "finish-args-flatpak-spawn-access": "the app predates this linter rule"
    },
    "io.github.dummerle.rare": {
        "finish-args-flatpak-spawn-access": "the app predates this linter rule"
    },
    "io.github.ezQuake": {
        "appid-code-hosting-too-few-components": "the app predates this linter rule"
    },
    "io.github.giantpinkrobots.bootqt": {
        "finish-args-flatpak-spawn-access": "the app predates this linter rule"
    },
    "io.github.jeffshee.Hidamari": {
        "finish-args-flatpak-spawn-access": "the app predates this linter rule"
    },
    "io.github.jliljebl.Flowblade": {
        "finish-args-flatpak-spawn-access": "the app predates this linter rule"
    },
    "io.github.maurycyliebner.enve": {
        "finish-args-flatpak-spawn-access": "the app predates this linter rule"
    },
    "io.github.mightycreak.Diffuse": {
        "finish-args-flatpak-spawn-access": "the app predates this linter rule"
    },
    "io.github.mpobaschnig.Vaults": {
        "finish-args-flatpak-spawn-access": "the app predates this linter rule"
    },
    "io.github.philipk.boilr": {
        "finish-args-flatpak-spawn-access": "the app predates this linter rule"
    },
    "io.github.prateekmedia.appimagepool": {
        "finish-args-flatpak-spawn-access": "the app predates this linter rule"
    },
    "io.github.Qalculate": {
        "appid-code-hosting-too-few-components": "the app predates this linter rule"
    },
    "io.github.realmazharhussain.GdmSettings": {
        "finish-args-flatpak-spawn-access": "the app predates this linter rule"
    },
    "io.github.shiftey.Desktop": {
        "finish-args-flatpak-spawn-access": "the app predates this linter rule"
    },
    "io.gitlab.Goodvibes": {
        "appid-code-hosting-too-few-components": "the app predates this linter rule"
    },
    "io.gitlab.librewolf-community": {
        "appid-code-hosting-too-few-components": "the app predates this linter rule"
    },
    "io.howl.Editor": {
        "finish-args-flatpak-spawn-access": "the app predates this linter rule"
    },
    "io.podman_desktop.PodmanDesktop": {
        "finish-args-flatpak-spawn-access": "the app predates this linter rule"
    },
    "io.stoplight.studio": {
        "finish-args-flatpak-spawn-access": "the app predates this linter rule"
    },
    "net.cozic.joplin_desktop": {
        "finish-args-flatpak-spawn-access": "the app predates this linter rule"
    },
    "net.davidotek.pupgui2": {
        "finish-args-flatpak-spawn-access": "the app predates this linter rule"
    },
    "net.lutris.Lutris": {
        "finish-args-flatpak-spawn-access": "the app predates this linter rule"
    },
    "net.veloren.veloren": {
        "flathub-json-modified-publish-delay": "Continuous builds automated and synced with upstream CI. Server and client must use identical build."
    },
    "org.cockpit_project.CockpitClient": {
        "finish-args-flatpak-spawn-access": "the app predates this linter rule"
    },
    "org.contourterminal.Contour": {
        "finish-args-flatpak-spawn-access": "the app predates this linter rule"
    },
    "org.coolero.Coolero": {
        "finish-args-flatpak-spawn-access": "the app predates this linter rule"
    },
    "org.cryptomator.Cryptomator": {
        "finish-args-flatpak-spawn-access": "the app predates this linter rule"
    },
    "org.flatpak.Builder": {
        "*": "used by flathub infra"
    },
    "org.flathub.flatpak-external-data-checker": {
        "flathub-json-skip-appstream-check": "It is a command line package",
        "flathub-json-modified-publish-delay": "This flatpak is used in infra"
    },
    "org.freecadweb.FreeCAD": {
        "finish-args-flatpak-spawn-access": "Needed to launch OpenSCAD flatpak as a command-line tool for the importer."
    },
    "org.freedesktop.fwupd": {
        "flathub-json-skip-appstream-check": "It is a command line package"
    },
    "org.freedesktop.appstream-glib": {
        "flathub-json-skip-appstream-check": "It is a command line package"
    },
    "org.freedesktop.LinuxAudio.BaseExtension": {
        "toplevel-no-command": "It is a base app without anything to run",
        "finish-args-not-defined": "It is a base app without anything to run",
        "flathub-json-skip-appstream-check": "No appstream either"
    },
    "org.gabmus.gfeeds": {
        "finish-args-flatpak-spawn-access": "the app predates this linter rule"
    },
    "org.gabmus.hydrapaper": {
        "finish-args-flatpak-spawn-access": "the app predates this linter rule"
    },
    "org.gabmus.unifydmin": {
        "finish-args-flatpak-spawn-access": "the app predates this linter rule"
    },
    "org.gnome.Games": {
        "finish-args-flatpak-spawn-access": "the app predates this linter rule"
    },
    "org.gnome.Lollypop": {
        "finish-args-flatpak-spawn-access": "the app predates this linter rule"
    },
    "org.gnome.World.PikaBackup": {
        "finish-args-flatpak-spawn-access": "the app predates this linter rule"
    },
    "org.godotengine.Godot": {
        "finish-args-flatpak-spawn-access": "the app predates this linter rule"
    },
    "org.godotengine.Godot3": {
        "finish-args-flatpak-spawn-access": "the app requires flatpak-spawn access to allow external code editors to be used with it"
    },
    "org.hydrogenmusic.Hydrogen": {
        "flathub-json-skip-appstream-check": "appstream file has GPL license, upstream hasn't fixed it"
    },
    "org.jabref.jabref": {
        "finish-args-flatpak-spawn-access": "the app predates this linter rule"
    },
    "org.kde.dolphin": {
        "finish-args-flatpak-spawn-access": "required for host shell access via internal terminal"
    },
    "org.kde.kate": {
        "finish-args-flatpak-spawn-access": "required for host shell access via internal terminal"
    },
    "org.kde.kdevelop": {
        "finish-args-flatpak-spawn-access": "required for host shell access via internal terminal"
    },
    "org.kde.kile": {
        "finish-args-flatpak-spawn-access": "required for host shell access via internal terminal"
    },
    "org.kde.konsole": {
        "finish-args-flatpak-spawn-access": "required for host shell access via internal terminal"
    },
    "org.kde.qmlkonsole": {
        "finish-args-flatpak-spawn-access": "required for host shell access via internal terminal"
    },
    "org.kde.ruqola": {
        "flathub-json-skip-appstream-check": "the app predates this linter rule"
    },
    "org.kde.yakuake": {
        "finish-args-flatpak-spawn-access": "required for host shell access via internal terminal"
    },
    "org.mozilla.Thunderbird": {
        "finish-args-contains-both-x11-and-wayland": "fallbacks to wayland on non-x11 system"
    },
    "org.octave.Octave": {
        "finish-args-flatpak-spawn-access": "the app predates this linter rule"
    },
    "org.openshot.OpenShot": {
        "finish-args-flatpak-spawn-access": "the app predates this linter rule"
    },
    "org.pegasus_frontend.Pegasus": {
        "finish-args-flatpak-spawn-access": "the app predates this linter rule"
    },
    "org.sil.FieldWorks": {
        "finish-args-flatpak-spawn-access": "the app predates this linter rule"
    },
    "org.texstudio.TeXstudio": {
        "finish-args-flatpak-spawn-access": "the app predates this linter rule"
    },
    "org.vim.Vim": {
        "finish-args-flatpak-spawn-access": "the app predates this linter rule"
    },
    "org.wezfurlong.wezterm": {
        "finish-args-flatpak-spawn-access": "the app predates this linter rule"
    },
    "org.worldpossible.ScriptLauncher": {
        "finish-args-flatpak-spawn-access": "the app predates this linter rule"
    },
    "org.zim_wiki.Zim": {
        "finish-args-flatpak-spawn-access": "the app predates this linter rule"
    },
    "pm.mirko.Atoms": {
        "finish-args-flatpak-spawn-access": "the app predates this linter rule"
    },
    "re.sonny.Junction": {
        "finish-args-flatpak-spawn-access": "the app predates this linter rule"
    },
    "space.crankshaft.Crankshaft": {
        "finish-args-flatpak-spawn-access": "the app predates this linter rule"
    },
    "com.google.Chrome": {
        "flathub-json-modified-publish-delay": "extra-data"
    },
    "com.google.ChromeDev": {
        "flathub-json-modified-publish-delay": "extra-data"
    },
    "org.chromium.Chromium": {
        "finish-args-contains-both-x11-and-wayland": "optional wayland support"
    },
    "net.scribus.Scribus": {
        "finish-args-contains-both-x11-and-wayland": "it can launch non-wayland UI via plugins"
    },
    "com.valvesoftware.Steam": {
        "finish-args-contains-both-x11-and-wayland": "not every game supports wayland"
    },
    "org.inkscape.Inkscape": {
        "finish-args-contains-both-x11-and-wayland": "it can launch non-wayland UI via plugins"
    },
    "at.vintagestory.VintageStory": {
        "flathub-json-modified-publish-delay": "extra-data"
    },
    "chat.tandem.Client": {
        "flathub-json-modified-publish-delay": "extra-data"
    },
    "com.adobe.Flash-Player-Projector": {
        "flathub-json-modified-publish-delay": "extra-data"
    },
    "com.airtame.Client": {
        "flathub-json-modified-publish-delay": "extra-data"
    },
    "com.albiononline.AlbionOnline": {
        "flathub-json-modified-publish-delay": "extra-data"
    },
    "com.amazon.Workspaces": {
        "flathub-json-modified-publish-delay": "extra-data"
    },
    "com.anydesk.Anydesk": {
        "flathub-json-modified-publish-delay": "extra-data"
    },
    "com.avocode.Avocode": {
        "flathub-json-modified-publish-delay": "extra-data"
    },
    "com.behringer.XAirEdit": {
        "flathub-json-modified-publish-delay": "extra-data"
    },
    "com.bluejeans.BlueJeans": {
        "flathub-json-modified-publish-delay": "extra-data"
    },
    "com.dropbox.Client": {
        "flathub-json-modified-publish-delay": "extra-data"
    },
    "com.elsevier.MendeleyDesktop": {
        "flathub-json-modified-publish-delay": "extra-data"
    },
    "com.etlegacy.ETLegacy": {
        "flathub-json-modified-publish-delay": "extra-data"
    },
    "com.fightcade.Fightcade": {
        "flathub-json-modified-publish-delay": "Client version must be in sync with server to function"
    },
    "com.flashforge.FlashPrint": {
        "flathub-json-modified-publish-delay": "extra-data"
    },
    "com.getpostman.Postman": {
        "flathub-json-modified-publish-delay": "extra-data"
    },
    "com.hamrick.VueScan": {
        "flathub-json-modified-publish-delay": "extra-data"
    },
    "com.icons8.Lunacy": {
        "flathub-json-modified-publish-delay": "extra-data"
    },
    "com.jagex.RuneScape": {
        "flathub-json-modified-publish-delay": "extra-data"
    },
    "com.kolor.AutopanoPro": {
        "flathub-json-modified-publish-delay": "extra-data"
    },
    "com.lunarclient.LunarClient": {
        "flathub-json-modified-publish-delay": "extra-data"
    },
    "com.microsoft.Edge": {
        "flathub-json-modified-publish-delay": "extra-data"
    },
    "com.microsoft.Teams": {
        "flathub-json-modified-publish-delay": "extra-data"
    },
    "com.mojang.Minecraft": {
        "flathub-json-modified-publish-delay": "extra-data"
    },
    "com.musixmatch.Musixmatch": {
        "flathub-json-modified-publish-delay": "extra-data"
    },
    "com.netease.CloudMusic": {
        "flathub-json-modified-publish-delay": "extra-data"
    },
    "com.nordpass.NordPass": {
        "flathub-json-modified-publish-delay": "extra-data"
    },
    "com.parsecgaming.parsec": {
        "flathub-json-modified-publish-delay": "extra-data"
    },
    "com.qq.QQmusic": {
        "flathub-json-modified-publish-delay": "extra-data"
    },
    "com.quixel.Bridge": {
        "flathub-json-modified-publish-delay": "extra-data"
    },
    "com.sevenkfans.sevenkaa": {
        "flathub-json-modified-publish-delay": "extra-data"
    },
    "com.skype.Client": {
        "flathub-json-modified-publish-delay": "extra-data"
    },
    "com.slack.Slack": {
        "flathub-json-modified-publish-delay": "extra-data"
    },
    "com.spotify.Client": {
        "flathub-json-modified-publish-delay": "extra-data"
    },
    "com.sublimemerge.App": {
        "flathub-json-modified-publish-delay": "extra-data"
    },
    "com.sublimetext.three": {
        "flathub-json-modified-publish-delay": "extra-data"
    },
    "com.synology.CloudStationBackup": {
        "flathub-json-modified-publish-delay": "extra-data"
    },
    "com.synology.SynologyAssistant": {
        "flathub-json-modified-publish-delay": "extra-data"
    },
    "com.synology.SynologyDrive": {
        "flathub-json-modified-publish-delay": "extra-data"
    },
    "com.syntevo.SmartGit": {
        "flathub-json-modified-publish-delay": "extra-data"
    },
    "com.tdameritrade.ThinkOrSwim": {
        "flathub-json-modified-publish-delay": "extra-data"
    },
    "com.teamspeak.TeamSpeak": {
        "flathub-json-modified-publish-delay": "extra-data"
    },
    "com.tencent.wemeet": {
        "flathub-json-modified-publish-delay": "extra-data"
    },
    "com.thebrokenrail.MCPIReborn": {
        "flathub-json-modified-publish-delay": "extra-data"
    },
    "com.ticktick.TickTick": {
        "flathub-json-modified-publish-delay": "extra-data"
    },
    "com.todoist.Todoist": {
        "flathub-json-modified-publish-delay": "extra-data"
    },
    "com.tracktion.Waveform": {
        "flathub-json-modified-publish-delay": "extra-data"
    },
    "com.viber.Viber": {
        "flathub-json-modified-publish-delay": "extra-data"
    },
    "com.wps.Office": {
        "flathub-json-modified-publish-delay": "extra-data"
    },
    "com.xunlei.Thunder": {
        "flathub-json-modified-publish-delay": "extra-data"
    },
    "fr.free.hxc2001.HxCFloppyEmulator.Extension.capslib": {
        "flathub-json-modified-publish-delay": "extra-data"
    },
    "gg.guilded.Guilded": {
        "flathub-json-modified-publish-delay": "extra-data"
    },
    "il.co.ravkavonline.RavKavOnline": {
        "flathub-json-modified-publish-delay": "extra-data"
    },
    "io.botfather.Botfather": {
        "flathub-json-modified-publish-delay": "extra-data"
    },
    "io.designer.GravitDesigner": {
        "flathub-json-modified-publish-delay": "extra-data"
    },
    "io.exodus.Exodus": {
        "flathub-json-modified-publish-delay": "extra-data"
    },
    "io.github.Fndroid.clash_for_windows": {
        "flathub-json-modified-publish-delay": "extra-data"
    },
    "io.github.ihhub.Fheroes2": {
        "flathub-json-modified-publish-delay": "extra-data"
    },
    "io.github.peazip.PeaZip.Addon.i386": {
        "flathub-json-modified-publish-delay": "extra-data"
    },
    "io.wavebox.Wavebox": {
        "flathub-json-modified-publish-delay": "extra-data"
    },
    "jp.yvt.OpenSpades": {
        "flathub-json-modified-publish-delay": "extra-data"
    },
    "me.dusansimic.DynamicWallpaper": {
        "finish-args-unnecessary-xdg-data-access": "https://github.com/dusansimic/dynamic-wallpaper/issues/5"
    },
    "net._86box._86Box.ROMs": {
        "flathub-json-modified-publish-delay": "extra-data"
    },
    "net.blix.BlueMail": {
        "flathub-json-modified-publish-delay": "extra-data"
    },
    "net.codeindustry.MasterPDFEditor": {
        "flathub-json-modified-publish-delay": "extra-data"
    },
    "net.gaijin.WarThunder": {
        "flathub-json-modified-publish-delay": "extra-data"
    },
    "net.xmind.XMind8": {
        "flathub-json-modified-publish-delay": "extra-data"
    },
    "net.zgcoder.skycheckers": {
        "flathub-json-modified-publish-delay": "extra-data"
    },
    "nl.lostboys.rollemup": {
        "flathub-json-modified-publish-delay": "extra-data"
    },
    "org.chocolate_doom.ChocolateDoom": {
        "flathub-json-modified-publish-delay": "extra-data"
    },
    "org.firestormviewer.FirestormViewer": {
        "flathub-json-modified-publish-delay": "extra-data"
    },
    "org.freedownloadmanager.Manager": {
        "flathub-json-modified-publish-delay": "extra-data"
    },
    "org.freefilesync.FreeFileSync": {
        "flathub-json-modified-publish-delay": "extra-data"
    },
    "org.geogebra.GeoGebra": {
        "flathub-json-modified-publish-delay": "extra-data"
    },
    "org.jdownloader.JDownloader": {
        "flathub-json-modified-publish-delay": "extra-data"
    },
    "org.srb2.SRB2": {
        "flathub-json-modified-publish-delay": "extra-data"
    },
    "org.srb2.SRB2Kart": {
        "flathub-json-modified-publish-delay": "extra-data"
    },
    "org.xfce.ristretto": {
        "finish-args-arbitrary-dbus-access": "https://github.com/flathub/flathub/issues/2770"
    },
    "io.github.hakandundar34coding.system-monitoring-center": {
        "finish-args-flatpak-spawn-access": "required for host shell access for getting system information such as processes, services, number of packages, etc."
    },
    "de.mediathekview.MediathekView": {
        "finish-args-flatpak-spawn-access": "required to start VLC flatpak to view videos and live streams"
    },
    "io.github.fsobolev.TimeSwitch": {
        "finish-args-flatpak-spawn-access": "required to execute user-defined commands on the host"
    },
    "org.gnome_terminator.Terminator2": {
        "finish-args-flatpak-spawn-access": "required for host shell access"
    },
    "de.schmidhuberj.tubefeeder": {
        "finish-args-flatpak-spawn-access": "Spawn arbitrary video player",
        "finish-args-unnecessary-xdg-data-access": "the app predates this linter rule"
    },
    "io.gitlab.JakobDev.jdSimpleAutostart": {
        "finish-args-arbitrary-autostart-access": "This Program is for managing the Autostart",
        "finish-args-unnecessary-xdg-config-access": "This Program is for managing the Autostart"
    },
    "com.helix_editor.Helix": {
        "finish-args-flatpak-spawn-access": "required to access language servers installed on host"
    },
    "dev.ensoft.ecode": {
        "finish-args-flatpak-spawn-access": "required to access language servers, linters and formatters installed on host"
    },
    "codes.merritt.Nyrna": {
        "finish-args-flatpak-spawn-access": "required to access and change process status on the host"
    },
    "io.github.kotatogram": {
        "appid-code-hosting-too-few-components": "the app predates this linter rule"
    },
    "io.github.Hexchat": {
        "appid-code-hosting-too-few-components": "app-id predates this linter rule"
    },
    "io.github.ImEditor": {
        "appid-code-hosting-too-few-components": "app-id predates this linter rule"
    },
    "io.github.OpenToonz": {
        "appid-code-hosting-too-few-components": "app-id predates this linter rule"
    },
    "io.github.Pithos": {
        "appid-code-hosting-too-few-components": "app-id predates this linter rule"
    },
    "io.github.Soundux": {
        "appid-code-hosting-too-few-components": "app-id predates this linter rule"
    },
    "io.github.qnapi": {
        "appid-code-hosting-too-few-components": "app-id predates this linter rule"
    },
    "io.github.TransmissionRemoteGtk": {
        "appid-code-hosting-too-few-components": "app-id predates this linter rule"
    },
    "io.github.Turtlico": {
        "appid-code-hosting-too-few-components": "app-id predates this linter rule"
    },
    "com.diffingo.fwbackups": {
        "finish-args-flatpak-spawn-access": "required to backup and restore installed packages"
    },
    "org.gnome.font-viewer": {
        "finish-args-unnecessary-xdg-data-access": "required to save fonts"
    },
    "hu.kramo.Cartridges": {
        "finish-args-flatpak-spawn-access": "required to launch games on the host"
    },
    "page.codeberg.JakobDev.jdAppStreamEdit": {
        "finish-args-flatpak-spawn-access": "required for preview in Gnome Software"
    },
    "page.codeberg.JakobDev.jdFlatpakSnapshot": {
        "finish-args-flatpak-spawn-access": "Needed to call flatpak to get some Information and check if a Flatpak is currently running"
    },
    "io.github.zyedidia.micro": {
        "finish-args-flatpak-spawn-access": "users may want to use it for built-in terminal emulator"
    },
    "io.github.mmstick.FontFinder": {
        "finish-args-unnecessary-xdg-data-access": "This program is designed to store font files in the font directory"
    },
    "com.dec05eba.gpu_screen_recorder": {
        "finish-args-flatpak-spawn-access": "the app requires flatpak-spawn to capture a monitor on AMD/Intel GPUs"
    },
    "page.codeberg.JakobDev.jdSimpleAutostart": {
        "finish-args-arbitrary-autostart-access": "the app predates this linter rule",
        "finish-args-unnecessary-xdg-config-access": "the app predates this linter rule"
    },
    "page.codeberg.JakobDev.jdMinecraftLauncher": {
        "finish-args-unnecessary-xdg-data-access": "jdMinecraftLauncher creates .desktop files in share/applications"
    },
    "it.mijorus.gearlever": {
        "finish-args-flatpak-spawn-access": "Required to launch AppImages that the user integrates into the system menu"
    },
    "page.codeberg.JakobDev.jdTextEdit": {
        "finish-args-flatpak-spawn-access": "Neded to execute external commands"
    },
    "io.missioncenter.MissionCenter": {
        "finish-args-flatpak-spawn-access": "access to /proc is required in order to list running processes and their respective resource usage; see https://github.com/flathub/flathub/pull/4313#discussion_r1257263670",
        "finish-args-unnecessary-xdg-data-access": "read-only access to xdg-data/flatpak{,/exports/share} is required to query installed apps on the system and present the ones that are running to the user; see https://github.com/flathub/flathub/pull/4313#discussion_r1257263670"
    },
    "io.github.unrud.RecentFilter": {
        "finish-args-arbitrary-xdg-data-access": "Requires full access to xdg-data/recently-used.xbel"
    },
    "org.gnu.emacs": {
        "finish-args-flatpak-spawn-access": "required to access external tools since the Emacs ecosystem expects to lean heavily on them"
    },
    "io.github.nokse22.inspector": {
        "finish-args-flatpak-spawn-access": "Needed to execute external commands to show informations about your computer"
    },
    "io.github.Youda008.DoomRunner": {
        "finish-args-flatpak-spawn-access": "Needed to execute external game engines"
    },
    "xyz.tytanium.DoorKnocker": {
        "finish-args-flatpak-spawn-access": "Required to get/check xdg-desktop-portal version"
    },
    "page.codeberg.JakobDev.jdDBusDebugger": {
        "finish-args-arbitrary-dbus-access": "It's a D-Bus Debugger"
    },
    "com.pojtinger.felicitas.Multiplex": {
        "finish-args-flatpak-spawn-access": "Needed to execute external copies of MPV and control them via IPC"
    },
    "io.github.flattool.Warehouse": {
        "finish-args-flatpak-spawn-access": "Required to manage Flatpaks on the host"
    },
    "io.github.jean28518.Linux-Assistant": {
        "finish-args-flatpak-spawn-access": "Required to get information about the os and execute host commands e.g. like the package managers"
    },
<<<<<<< HEAD
    "io.github.everestapi.Olympus": {
        "finish-args-flatpak-spawn-access": "Required to be able to launch the modded Celeste game outside of the flatpak sandbox"
=======
    "net.nokyan.Resources": {
        "finish-args-flatpak-spawn-access": "Required to spawn a small executable dedicated to finding running processes in /proc"
>>>>>>> b997423a
    }
}<|MERGE_RESOLUTION|>--- conflicted
+++ resolved
@@ -1649,12 +1649,10 @@
     "io.github.jean28518.Linux-Assistant": {
         "finish-args-flatpak-spawn-access": "Required to get information about the os and execute host commands e.g. like the package managers"
     },
-<<<<<<< HEAD
+    "net.nokyan.Resources": {
+        "finish-args-flatpak-spawn-access": "Required to spawn a small executable dedicated to finding running processes in /proc"
+    },
     "io.github.everestapi.Olympus": {
         "finish-args-flatpak-spawn-access": "Required to be able to launch the modded Celeste game outside of the flatpak sandbox"
-=======
-    "net.nokyan.Resources": {
-        "finish-args-flatpak-spawn-access": "Required to spawn a small executable dedicated to finding running processes in /proc"
->>>>>>> b997423a
     }
 }