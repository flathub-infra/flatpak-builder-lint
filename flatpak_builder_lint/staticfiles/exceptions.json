--- conflicted
+++ resolved
@@ -1562,15 +1562,13 @@
     "com.diffingo.fwbackups": {
         "finish-args-flatpak-spawn-access": "required to backup and restore installed packages"
     },
-<<<<<<< HEAD
+    "org.gnome.font-viewer": {
+        "finish-args-unnecessary-xdg-data-access": "required to save fonts"
+    },
+    "hu.kramo.Cartridges": {
+        "finish-args-flatpak-spawn-access": "required to launch games on the host"
+    },
     "page.codeberg.JakobDev.jdAppStreamEdit": {
         "finish-args-flatpak-spawn-access": "required for preview in Gnome Software"
-=======
-    "org.gnome.font-viewer": {
-        "finish-args-unnecessary-xdg-data-access": "required to save fonts"
-    },
-    "hu.kramo.Cartridges": {
-        "finish-args-flatpak-spawn-access": "required to launch games on the host"
->>>>>>> 0d29312f
     }
 }