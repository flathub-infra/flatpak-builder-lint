--- conflicted
+++ resolved
@@ -1681,8 +1681,6 @@
     },
     "net.nokyan.Resources": {
         "finish-args-flatpak-spawn-access": "Required to spawn a small executable dedicated to finding running processes in /proc"
-<<<<<<< HEAD
-=======
     },
     "io.github.everestapi.Olympus": {
         "finish-args-flatpak-spawn-access": "Required to be able to launch the modded Celeste game outside of the flatpak sandbox"
@@ -1741,6 +1739,5 @@
     },
     "io.liri.BaseApp": {
         "*": "This is a baseapp"
->>>>>>> 7e6acc6e
     }
 }